--- conflicted
+++ resolved
@@ -23,8 +23,8 @@
         string[] srray;
 
         PDOSlot selectedslot = null;
-
-        CellBackColorAlternate viewNormal = new CellBackColorAlternate(Color.Khaki, Color.DarkKhaki);
+   
+        CellBackColorAlternate viewNormal = new CellBackColorAlternate(Color.Khaki, Color.DarkKhaki); 
         CellBackColorAlternate viewEmpty = new CellBackColorAlternate(Color.Gray, Color.Gray);
         CellBackColorAlternate viewCOB = new CellBackColorAlternate(Color.LightBlue, Color.Blue);
 
@@ -52,14 +52,14 @@
             grid1.Columns[1].Width = 45;
             grid1.Columns[2].Width = 50;
 
-            for (int x = 0; x < 64; x++)
-            {
-                grid1[0, 3 + x] = new MyHeader(string.Format("{0}", x));
+            for (int x=0;x<64;x++)
+            {
+                grid1[0, 3+x] = new MyHeader(string.Format("{0}",x));
             }
 
             for (int x = 0; x < 8; x++)
             {
-                grid1[1, 3 + x * 8] = new MyHeader(string.Format("Byte {0}", x));
+                grid1[1, 3 + x*8] = new MyHeader(string.Format("Byte {0}", x));
                 grid1[1, 3 + x * 8].ColumnSpan = 8;
 
                 grid1[1, 3 + x * 8].View.BackColor = Color.Red;
@@ -67,7 +67,8 @@
             }
 
             grid1.Rows[0].Height = 30;
-            
+
+      
             contextMenuStrip_removeitem.ItemClicked += ContextMenuStrip_removeitem_ItemClicked;
 
             Invalidated += DevicePDOView2_Invalidated;
@@ -98,13 +99,13 @@
             switch (e.ClickedItem.Tag)
             {
                 case "remove":
-                    location.slot.Mapping.Remove(location.entry);
-
+                        location.slot.Mapping.Remove(location.entry);
+                       
                     break;
 
                 case "insert":
-                    ODentry od = new ODentry();
-                    location.slot.Mapping.Insert(location.ordinal, eds.dummy_ods[0x002]);
+                        ODentry od = new ODentry();
+                        location.slot.Mapping.Insert(location.ordinal, eds.dummy_ods[0x002]);
                     break;
 
             }
@@ -119,7 +120,7 @@
         {
 
             SourceGrid.CellContext cell = (SourceGrid.CellContext)sender;
-
+           
             // "0x3100/05/BUTTONS2" 
             string[] bits = cell.Value.ToString().Split('/');
 
@@ -134,11 +135,11 @@
             PDOSlot slot = location.slot;
 
             ODentry newentry = null;
-
+            
             if (eds.tryGetODEntry(newindex, out newentry))
             {
                 if (newsubindex != 0)
-                    newentry = newentry.subobjects[newsubindex];
+                    newentry = newentry.subobjects[newsubindex];            
             }
             else
             {
@@ -160,7 +161,7 @@
             UpdatePDOinfo();
         }
 
-        SourceGrid.Cells.ICellVirtual getItemAtGridPoint(Point P, out int foundrow, out int foundcol)
+        SourceGrid.Cells.ICellVirtual getItemAtGridPoint(Point P , out int foundrow,out int foundcol)
         {
             int y = 0;
             int y2 = 0;
@@ -188,8 +189,8 @@
                     foundcol = col.Index + grid1.HScrollBar.Value; 
                 }
                 x = x2;
-            }
-
+            }
+
             Console.WriteLine(string.Format("Found grid at {0}x{1}", foundcol, foundrow));
             
             SourceGrid.Cells.ICellVirtual v =  grid1.GetCell(foundrow, foundcol);
@@ -204,18 +205,18 @@
             MouseEventArgs ma = (MouseEventArgs)e;
 
             int foundrow, foundcol;
-            SourceGrid.Cells.ICellVirtual v = getItemAtGridPoint(ma.Location, out foundrow, out foundcol);
+            SourceGrid.Cells.ICellVirtual v = getItemAtGridPoint(ma.Location,out foundrow, out foundcol);
 
             grid1.Selection.ResetSelection(false);
             grid1.Selection.SelectRow(foundrow, true);
 
-            if (ma.Button == MouseButtons.Right)
+            if(ma.Button==MouseButtons.Right)
             {
                 RightClickPoint = ma.Location;
                 //Show context menu
-                contextMenuStrip_removeitem.Show(grid1, ma.Location);
-            }
-            else if (foundrow > 1) //don't select headers or bits
+                contextMenuStrip_removeitem.Show(grid1,ma.Location);
+            }
+            else if(foundrow>1) //don't select headers or bits
             {
                 var obj = grid1.Rows[foundrow];
                 if (obj!= null && obj.Tag != null)
@@ -241,7 +242,7 @@
                     //Is invalid bit set
                     checkBox_invalidpdo.Checked = slot.invalid;
 
-
+                    
 
                 }
             }
@@ -263,7 +264,7 @@
 
         public libEDSsharp.EDSsharp eds;
 
-
+        
         public void addPDOchoices()
         {
 
@@ -340,27 +341,27 @@
 
         }
 
-        public void UpdatePDOinfo(bool updatechoices = true)
+        public void UpdatePDOinfo(bool updatechoices=true)
         {
             int savVScrollValue = 0;
 
-            if (!updatechoices)
-                savVScrollValue = grid1.VScrollBar.Value;
-
-            button_savepdochanges.Enabled = (textBox_slot.Text != "");
-
+            if (!updatechoices)
+                savVScrollValue = grid1.VScrollBar.Value;                
+            
+            button_savepdochanges.Enabled = (textBox_slot.Text != "");
+
             updateslotdisplay();
 
             if (eds == null)
                 return;
 
-            if (updatechoices)
+            if(updatechoices)
                 addPDOchoices();
 
-            if (grid1.RowsCount > 2)
+            if(grid1.RowsCount>2)
                 grid1.Rows.RemoveRange(2, grid1.RowsCount - 2);
 
-
+        
             TXchoices.Clear();
 
             foreach (ODentry od in eds.dummy_ods.Values)
@@ -423,10 +424,10 @@
                     continue;
 
                 grid1.Redim(grid1.RowsCount + 1, grid1.ColumnsCount);
-                grid1.Rows[grid1.RowsCount - 1].Tag = slot;
-                grid1.Rows[row + 2].Height = 30;
-
-                grid1[row + 2, 0] = new SourceGrid.Cells.Cell(String.Format("{0}", row + 1), typeof(string));
+                grid1.Rows[grid1.RowsCount-1].Tag = slot;
+                grid1.Rows[row+2].Height = 30;
+
+                grid1[row+2,0] = new SourceGrid.Cells.Cell(String.Format("{0}", row + 1), typeof(string));
                 grid1[row + 2, 1] = new SourceGrid.Cells.Cell(String.Format("{0:x}", slot.COB), typeof(string));
                 grid1[row + 2, 2] = new SourceGrid.Cells.Cell(String.Format("{0:x}", slot.ConfigurationIndex), typeof(string));
 
@@ -438,11 +439,11 @@
                 int ordinal = 0;
                 foreach (ODentry entry in slot.Mapping)
                 {
-                    {
+                    { 
                         string target = slot.getTargetName(entry);
-                        grid1[row + 2, bitoff + 3] = new SourceGrid.Cells.Cell(target, comboStandard);
+                        grid1[row+2, bitoff+3] = new SourceGrid.Cells.Cell(target, comboStandard);
                         grid1[row + 2, bitoff + 3].ColumnSpan = entry.Sizeofdatatype();
-                        grid1[row + 2, bitoff + 3].View = viewNormal;
+                        grid1[row+2, bitoff+3].View = viewNormal;
 
                         PDOlocator location = new PDOlocator();
                         location.slot = slot;
@@ -464,7 +465,7 @@
                 }
 
                 //Pad out with an empty combo
-                if (bitoff < 64)
+                if(bitoff<64)
                 {
                     grid1[row + 2, bitoff + 3] = new SourceGrid.Cells.Cell("Empty", comboStandard);
                     int colspan = 64 - bitoff;
@@ -487,9 +488,9 @@
 
                 }
                 row++;
-            }
-
-            if (!updatechoices)
+            }
+
+            if (!updatechoices)
                 grid1.VScrollBar.Value = savVScrollValue;
         }
 
@@ -501,7 +502,7 @@
 
         public void redrawtable()
         {
-
+          
         }
 
         private class MyHeader : SourceGrid.Cells.ColumnHeader
@@ -515,7 +516,7 @@
                 view.BackColor = Color.Red;
 
                 string text = value.ToString();
-                if (text == "0" || text == "8" || text == "16" || text == "24" || text == "32" || text == "40" || text == "48" || text == "56")
+                if(text=="0"||text=="8"||text=="16"||text=="24"||text=="32"||text=="40"||text=="48"||text=="56")
                 {
                     view.ForeColor = Color.Red;
                 }
@@ -535,7 +536,7 @@
             public override string ToString()
             {
                 string msg;
-                msg = String.Format("Ordinal {0} , slot {1} entry {2}", ordinal, slot.ToString(), entry == null ? "NULL" : entry.ToString());
+                msg = String.Format("Ordinal {0} , slot {1} entry {2}", ordinal, slot.ToString(), entry==null?"NULL":entry.ToString());
 
                 return msg;
             }
@@ -556,7 +557,7 @@
 
             Console.WriteLine("New Width " + newwidth.ToString());
 
-            for (int x = 0; x < 64; x++)
+            for(int x=0;x<64;x++)
             {
                 grid1.Columns[x + 3].Width = newwidth;
             }
@@ -612,12 +613,12 @@
         private void listView_TXPDO_ItemDrag(object sender, ItemDragEventArgs e)
         {
 
-
+      
             List<ODentry> entries = new List<ODentry>();
 
-            foreach (ListViewItem item in listView_TXPDO.SelectedItems)
-            {
-                if (item.Tag.GetType() == typeof(ODentry))
+            foreach(ListViewItem item in listView_TXPDO.SelectedItems)
+            {
+                if(item.Tag.GetType() == typeof(ODentry))
                     entries.Add((ODentry)item.Tag);
             }
 
@@ -627,37 +628,37 @@
 
         }
 
-
+      
 
         private void grid1_DragOver(object sender, DragEventArgs e)
         {
             Point p = grid1.PointToClient(new Point(e.X, e.Y));
             int foundrow, foundcol;
 
+            SourceGrid.Cells.Cell cell = (SourceGrid.Cells.Cell)getItemAtGridPoint(p,out foundrow,out foundcol);
+
+            if(cell==null || cell.Tag==null)
+            {
+                e.Effect = DragDropEffects.None;
+            }
+            else
+            {
+                e.Effect = DragDropEffects.Copy;
+
+            }
+        }
+
+        private void grid1_DragDrop(object sender, DragEventArgs e)
+        {
+            //base.OnDragDrop(sender, e);
+
+            Point p = grid1.PointToClient(new Point(e.X, e.Y));
+
+            int foundrow, foundcol;
+
             SourceGrid.Cells.Cell cell = (SourceGrid.Cells.Cell)getItemAtGridPoint(p, out foundrow, out foundcol);
 
-            if (cell == null || cell.Tag == null)
-            {
-                e.Effect = DragDropEffects.None;
-            }
-            else
-            {
-                e.Effect = DragDropEffects.Copy;
-
-            }
-        }
-
-        private void grid1_DragDrop(object sender, DragEventArgs e)
-        {
-            //base.OnDragDrop(sender, e);
-
-            Point p = grid1.PointToClient(new Point(e.X, e.Y));
-
-            int foundrow, foundcol;
-
-            SourceGrid.Cells.Cell cell = (SourceGrid.Cells.Cell)getItemAtGridPoint(p, out foundrow, out foundcol);
-
-            ODentry[] entries = (ODentry[])e.Data.GetData(typeof(ODentry[]));
+            ODentry[] entries =  (ODentry[]) e.Data.GetData(typeof(ODentry[]));
             PDOlocator location = (PDOlocator)cell.Tag;
 
             if (location == null || entries == null)
@@ -665,7 +666,7 @@
 
             foreach (ODentry entry in entries)
             {
-                location.slot.insertMapping(location.ordinal, entry);
+                location.slot.insertMapping(location.ordinal, entry);   
             }
 
             helper.buildmappingsfromlists();
@@ -690,7 +691,7 @@
 
                 base.OnValueChanged(sender, e);
             }
-
+ 
         }
 
         private void button_deletePDO_Click(object sender, EventArgs e)
@@ -698,7 +699,7 @@
             if (selectedslot == null)
                 return;
 
-            if (MessageBox.Show(string.Format("Are you sure you wish to delete the entire PDO 0x{0:x4}/0x{1:x4}", selectedslot.ConfigurationIndex, selectedslot.MappingIndex), "Are you sure", MessageBoxButtons.YesNo) == DialogResult.Yes)
+            if (MessageBox.Show(string.Format("Are you sure you wish to delete the entire PDO 0x{0:x4}/0x{1:x4}",selectedslot.ConfigurationIndex,selectedslot.MappingIndex), "Are you sure", MessageBoxButtons.YesNo) == DialogResult.Yes)
             {
 
                 helper.pdoslots.Remove(selectedslot);
@@ -749,9 +750,9 @@
 
             UInt16 config = libEDSsharp.EDSsharp.ConvertToUInt16(textBox_slot.Text);
 
-            if (!isTXPDO)
-            {
-                if (config < 0x1400 | config >= 0x1600)
+            if(!isTXPDO)
+            {
+                if(config<0x1400 | config >= 0x1600)
                 {
                     MessageBox.Show(string.Format("Invalid TXPDO Communication parameters index 0x{0:x4}", config));
                     return;
@@ -764,13 +765,8 @@
                     MessageBox.Show(string.Format("Invalid RXPDO Communication parameters index 0x{0:x4}", config));
                     return;
                 }
-<<<<<<< HEAD
-            }            
-
-=======
-            }
-
->>>>>>> ea8c0400
+            }
+
             UInt16 inhibit = libEDSsharp.EDSsharp.ConvertToUInt16(textBox_inhibit.Text);
             UInt16 eventtimer = libEDSsharp.EDSsharp.ConvertToUInt16(textBox_eventtimer.Text);
             UInt32 COB = libEDSsharp.EDSsharp.ConvertToUInt32(textBox_cob.Text);
@@ -788,7 +784,7 @@
             {
                 helper.buildmappingsfromlists();
             }
-            catch (Exception ex)
+            catch(Exception ex)
             {
                 MessageBox.Show(ex.ToString());
             }
