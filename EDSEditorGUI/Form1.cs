--- conflicted
+++ resolved
@@ -1,4 +1,3 @@
-<<<<<<< HEAD
 ﻿/*
     This file is part of libEDSsharp.
 
@@ -27,6 +26,7 @@
 using System.IO;
 using libEDSsharp;
 using Xml2CSharp;
+using static System.Windows.Forms.VisualStyles.VisualStyleElement;
 
 namespace ODEditor
 {
@@ -155,17 +155,37 @@
                     return;
                 }
 
-                InsertObjects insObjForm = new InsertObjects(dv.eds, eds.ods, "0");
+                InsertObjects insObjForm = new InsertObjects(dv.eds, network, eds.ods, "0");
 
                 if (insObjForm.ShowDialog() == DialogResult.OK)
                 {
-                    dv.eds.Dirty = true;
+                    EDSsharp modifiedEds = insObjForm.GetModifiedEDS();
+                    modifiedEds.Dirty = true;
+
+                    if(modifiedEds == dv.eds)
+                    {
                     dv.dispatch_updateOD();
                     dv.dispatch_updatePDOinfo();
 
                     dv.eds.UpdatePDOcount();
                     dv.dispatch_updatedevice();
                 }
+                    else
+                    {
+                        foreach(TabPage page in tabControl1.TabPages)
+                        {
+                            DeviceView devView = (DeviceView)page.Controls[0];
+                            if(devView.eds == modifiedEds)
+                            {
+                                devView.dispatch_updateOD();
+                                devView.dispatch_updatePDOinfo();
+
+                                devView.eds.UpdatePDOcount();
+                                devView.dispatch_updatedevice();
+                            }
+                        }
+                    }
+                }
             }
         }
 
@@ -182,8 +202,9 @@
                 Bridge bridge = new Bridge(); //tell me again why bridge is not static?
                 dev = bridge.convert(eds);
 
-                DeviceView device = new DeviceView(eds);
-
+                DeviceView device = new DeviceView(eds, network);
+
+                device.UpdateODViewForEDS += Device_UpdateODViewForEDS;
                 eds.OnDataDirty += Eds_onDataDirty;
 
                 tabControl1.TabPages.Add(eds.di.ProductName);
@@ -336,8 +357,9 @@
 
                 tabControl1.TabPages.Add(eds.di.ProductName);
 
-                DeviceView device = new DeviceView(eds);
-
+                DeviceView device = new DeviceView(eds, network);
+
+                device.UpdateODViewForEDS += Device_UpdateODViewForEDS;
                 eds.OnDataDirty += Eds_onDataDirty;
 
                 tabControl1.TabPages[tabControl1.TabPages.Count - 1].Controls.Add(device);
@@ -382,8 +404,8 @@
 
                 tabControl1.TabPages.Add(eds.di.ProductName);
 
-                DeviceView device = new DeviceView(eds);
-
+                DeviceView device = new DeviceView(eds, network);
+                device.UpdateODViewForEDS += Device_UpdateODViewForEDS;
                 eds.OnDataDirty += Eds_onDataDirty;
 
                 tabControl1.TabPages[tabControl1.TabPages.Count - 1].Controls.Add(device);
@@ -406,6 +428,26 @@
 
         }
 
+        private void Device_UpdateODViewForEDS(object sender, UpdateODViewEventArgs e)
+        {
+            foreach (TabPage page in tabControl1.TabPages)
+            {
+                foreach (Control c in page.Controls)
+                {
+                    if (c.GetType() == typeof(DeviceView))
+                    {
+                        DeviceView d = (DeviceView)c;
+                        if (d.eds == e.EDS)
+                        {
+                            d.dispatch_updateOD();
+                        }
+                    }
+
+                }
+            }
+        }
+
+
         private void Eds_onDataDirty(bool dirty, EDSsharp sender)
         {
             foreach(TabPage page in tabControl1.TabPages)
@@ -535,7 +577,6 @@
                 }
                 dv.eds.Dirty = false;
             }
-            
         }
 
         private void saveAsToolStripMenuItem_Click(object sender, EventArgs e)
@@ -547,608 +588,16 @@
 
                 sfd.Filter = "CANopen XDD v1.1 (*.xdd)|*.xdd|"
                            + "CANopen XDC v1.1 (*.xdc)|*.xdc|"
-=======
-﻿/*
-    This file is part of libEDSsharp.
-
-    libEDSsharp is free software: you can redistribute it and/or modify
-    it under the terms of the GNU General Public License as published by
-    the Free Software Foundation, either version 3 of the License, or
-    (at your option) any later version.
-
-    libEDSsharp is distributed in the hope that it will be useful,
-    but WITHOUT ANY WARRANTY; without even the implied warranty of
-    MERCHANTABILITY or FITNESS FOR A PARTICULAR PURPOSE.  See the
-    GNU General Public License for more details.
-
-    You should have received a copy of the GNU General Public License
-    along with libEDSsharp.  If not, see <http://www.gnu.org/licenses/>.
-  
-  
-    Copyright(c) 2016 - 2019 Robin Cornelius <robin.cornelius@gmail.com>
-*/
-
-using System;
-using System.Collections.Generic;
-using System.Drawing;
-using System.Linq;
-using System.Windows.Forms;
-using System.IO;
-using libEDSsharp;
-using Xml2CSharp;
-using static System.Windows.Forms.VisualStyles.VisualStyleElement;
-
-namespace ODEditor
-{
-    public partial class ODEditor_MainForm : Form
-    {
-
-        private List<string> _mru = new List<string>();
-        private string appdatafolder;
-
-        private string networkfilename;
-
-        private string gitVersion;
-
-        private string toolTipsString;   //used for holding the tooltip message for file drag and drop events
-
-        public static Dictionary<UInt32, EDSsharp> TXCobMap = new Dictionary<UInt32, EDSsharp>();
-        List<EDSsharp> network = new List<EDSsharp>();
-
-        public ODEditor_MainForm()
-        {
-            InitializeComponent();
-            loadprofiles();
-            insertToolStripMenuItem.Enabled = false;
-            Warnings.warning_mask = Properties.Settings.Default.WarningMask;
-        }
-
-        private void loadprofiles()
-        {
-
-            // load default profiles from the install directory
-            // load user profiles from the My Documents\.edseditor\profiles\ folder
-            // Personal is my documents in windows and ~ in mono
-
-            try
-            {
-
-                List<string> profilelist = Directory.GetFiles(System.IO.Path.GetDirectoryName(System.Reflection.Assembly.GetExecutingAssembly().Location) + Path.DirectorySeparatorChar + "Profiles").ToList();
-                string homepath = Path.Combine(System.Environment.GetFolderPath(Environment.SpecialFolder.Personal), ".edseditor");
-                homepath = Path.Combine(homepath, "profiles");
-
-                if (Directory.Exists(homepath))
-                {
-                    profilelist.AddRange(Directory.GetFiles(homepath).ToList());
-                }
-
-                var items = new List<ToolStripMenuItem>();
-
-                ToolStripMenuItem item = new ToolStripMenuItem();
-                item.Name = "///openFile";
-                item.Text = "Open Profile File...";
-                item.Click += ProfileAddClick;
-                item.Image = Properties.Resources.InsertColumn_5626;
-                items.Add(item);
-
-                foreach (string file in profilelist)
-                {
-                    string ext = Path.GetExtension(file).ToLower();
-                    if (ext == ".xml" || ext == ".xpd" || ext == ".xdd")
-                    {
-                        item = new ToolStripMenuItem();
-                        item.Name = Path.GetFileName(file);
-                        item.Text = Path.GetFileName(file);
-                        item.Click += ProfileAddClick;
-                        item.Image = Properties.Resources.InsertColumn_5626;
-                        items.Add(item);
-                    }
-                }
-
-                insertToolStripMenuItem.DropDownItems.AddRange(items.ToArray());
-            }
-            catch (Exception e)
-            {
-                MessageBox.Show("Loading profiles has failed for the following reason :\n" + e.ToString());
-            }
-        
-        }
-
-        void ProfileAddClick(object sender, EventArgs e)
-        {
-            if (tabControl1.SelectedTab != null)
-            {
-                ToolStripMenuItem item = (ToolStripMenuItem)sender;
-                DeviceView dv = (DeviceView)tabControl1.SelectedTab.Controls[0];
-                string filename;
-                EDSsharp eds = null;
-
-                if (item.Name == "///openFile")
-                {
-                    OpenFileDialog odf = new OpenFileDialog();
-                    odf.Filter = "All supported files (*.xpd;*.xdd;*.xdc;*.xml)|*.xpd;*.xdd;*.xdc;*.xml|"
-                               + "CANopen XPD 1.1 (*.xpd)|*.xpd|"
-                               + "CANopen XDD 1.1 (*.xdd)|*.xdd|"
-                               + "CANopen XDC 1.1 (*.xdc)|*.xdc|"
-                               + "CANopenNode XML, old (*.xml)|*.xml";
-
-                    if (odf.ShowDialog() != DialogResult.OK)
-                        return;
-
-                    filename = odf.FileName;
+                           + "CANopen XPD v1.1 (*.xpd)|*.xpd";
+
+                if (dv.eds.projectFilename == "")
+                {
+                    sfd.FileName = Path.GetFileNameWithoutExtension(networkfilename);
                 }
                 else
-                {
-                    filename = System.IO.Path.GetDirectoryName(System.Reflection.Assembly.GetExecutingAssembly().Location) + Path.DirectorySeparatorChar + "Profiles" + Path.DirectorySeparatorChar + item.Name;
-                }
-
-                switch (Path.GetExtension(filename).ToLower())
-                {
-                    case ".xdd":
-                    case ".xdc":
-                    case ".xpd":
-                        CanOpenXDD_1_1 coxml_1_1 = new CanOpenXDD_1_1();
-                        eds = coxml_1_1.ReadXML(filename);
-                        break;
-
-                    case ".xml":
-                        CanOpenXML coxml = new CanOpenXML();
-                        coxml.readXML(filename);
-                        Bridge b = new Bridge();
-                        eds = b.convert(coxml.dev);
-                        break;
-                }
-
-                if (eds == null)
-                {
-                    MessageBox.Show("Problem with loading the file.");
-                    return;
-                }
-
-                InsertObjects insObjForm = new InsertObjects(dv.eds, network, eds.ods, "0");
-
-                if (insObjForm.ShowDialog() == DialogResult.OK)
-                {
-                    EDSsharp modifiedEds = insObjForm.GetModifiedEDS();
-                    modifiedEds.Dirty = true;
-
-                    if(modifiedEds == dv.eds)
-                    {
-                        dv.dispatch_updateOD();
-                        dv.dispatch_updatePDOinfo();
-
-                        dv.eds.UpdatePDOcount();
-                        dv.dispatch_updatedevice();
-                    }
-                    else
-                    {
-                        foreach(TabPage page in tabControl1.TabPages)
-                        {
-                            DeviceView devView = (DeviceView)page.Controls[0];
-                            if(devView.eds == modifiedEds)
-                            {
-                                devView.dispatch_updateOD();
-                                devView.dispatch_updatePDOinfo();
-
-                                devView.eds.UpdatePDOcount();
-                                devView.dispatch_updatedevice();
-                            }
-                        }
-                    }
-                }
-            }
-        }
-
-        private void openEDSfile(string path,InfoSection.Filetype ft)
-        {
-            Warnings.warning_list.Clear();
-
-            try
-            {
-                EDSsharp eds = new EDSsharp();
-                Device dev; 
-
-                eds.Loadfile(path);
-                Bridge bridge = new Bridge(); //tell me again why bridge is not static?
-                dev = bridge.convert(eds);
-
-                DeviceView device = new DeviceView(eds, network);
-
-                device.UpdateODViewForEDS += Device_UpdateODViewForEDS;
-                eds.OnDataDirty += Eds_onDataDirty;
-
-                tabControl1.TabPages.Add(eds.di.ProductName);
-                tabControl1.TabPages[tabControl1.TabPages.Count - 1].Controls.Add(device);
-
-                device.Dock = DockStyle.Fill;
-                device.dispatch_updateOD();
-
-                network.Add(eds);
-            }
-            catch (Exception ex)
-            {
-                Warnings.warning_list.Add(ex.ToString());
-            }
-
-            if (Warnings.warning_list.Count != 0)
-            {
-                WarningsFrm frm = new WarningsFrm();
-                frm.Show();
-            }
-        }
-
-        private void exportCanOpenNode(DeviceView dv, string FileName, ExporterFactory.Exporter exporterType)
-        {
-            Warnings.warning_list.Clear();
-
-            IExporter exporter = ExporterFactory.getExporter(exporterType);
-
-            try
-            {
-                string savePath = Path.GetDirectoryName(FileName);
-                string baseFileName = Path.GetFileNameWithoutExtension(FileName);
-                exporter.export(savePath, baseFileName, this.gitVersion, dv.eds, baseFileName);
-            }
-            catch (Exception ex)
-            {
-                MessageBox.Show("Export failed see detailed reason below :-\n" + ex.ToString());
-            }
-
-            if (Warnings.warning_list.Count != 0)
-            {
-                WarningsFrm frm = new WarningsFrm();
-                frm.Show();
-            }
-
-            dv.dispatch_updateOD();
-        }
-
-        private void exportCanOpenNodeToolStripMenuItem_Click(object sender, EventArgs e)
-        {
-            if (tabControl1.SelectedTab != null)
-            {
-                DeviceView dv = (DeviceView)tabControl1.SelectedTab.Controls[0];
-                ExporterFactory.Exporter type = (ExporterFactory.Exporter)Properties.Settings.Default.ExporterType;
-
-                SaveFileDialog sfd = new SaveFileDialog();
-                sfd.CheckFileExists = false;
-
-                sfd.InitialDirectory = (dv.eds.ODfilename != null && dv.eds.ODfilename != "")
-                                        ? Path.GetDirectoryName(dv.eds.ODfilename)
-                                        : Path.GetDirectoryName(dv.eds.projectFilename);
-                sfd.RestoreDirectory = true;
-                sfd.FileName = (type == ExporterFactory.Exporter.CANOPENNODE_V4) ? "OD.h" : "CO_OD.c";
-                sfd.Filter = "CANopenNode (*.h, *.c)|*.h";
-
-                DialogResult result = sfd.ShowDialog();
-
-                if (result == DialogResult.OK)
-                {
-                    dv.eds.ODfilename = sfd.FileName;
-                    dv.eds.ODfileVersion = (type == ExporterFactory.Exporter.CANOPENNODE_V4) ? "V4" : "V1";
-
-                    exportCanOpenNode(dv, sfd.FileName, type);
-                }
-            }
-        }
-
-        private void openToolStripMenuItem_Click(object sender, EventArgs e)
-        {
-
-            Warnings.warning_list.Clear();
-
-            OpenFileDialog odf = new OpenFileDialog();
-            odf.Filter = "All supported files (*.xdd;*.xdc;*.xpd;*.eds;*.dcf;*.xml)|*.xdd;*.xdc;*.xpd;*.eds;*.dcf;*.xml|"
-                       + "CANopen XDD (*.xdd)|*.xdd|"
-                       + "CANopen XDC (*.xdc)|*.xdc|"
-                       + "CANopen XPD (*.xpd)|*.xpd|"
-                       + "Electronic Data Sheet (*.eds)|*.eds|"
-                       + "Device Configuration File (*.dcf)|*.dcf|"
-                       + "CANopenNode XML, old (*.xml)|*.xml";
-
-            if (odf.ShowDialog() == DialogResult.OK)
-            {
-
-                switch(Path.GetExtension(odf.FileName).ToLower())
-                {
-                    case ".xdd":
-                    case ".xdc":
-                    case ".xpd":
-                        openXDDfile(odf.FileName);
-                        break;
-
-                    case ".xml":
-                        openXMLfile(odf.FileName);
-                        break;
-
-                    case ".eds":
-                        openEDSfile(odf.FileName, InfoSection.Filetype.File_EDS);
-                        break;
-
-                    case ".dcf":
-                        openEDSfile(odf.FileName, InfoSection.Filetype.File_DCF);
-                        break;
-
-                    default:
-                        return;
-
-                }
-              
-                addtoMRU(odf.FileName);
-            }
-
-        }
-
-        private void openXDDfile(string path)
-        {
-            try
-            {
-                EDSsharp eds;
-
-                string xddfileVersion = "1.1";
-                CanOpenXDD_1_1 coxml_1_1 = new CanOpenXDD_1_1();
-                eds = coxml_1_1.ReadXML(path);
-
-                if (eds == null)
-                {
-                    xddfileVersion = "1.0";
-                    CanOpenXDD coxml = new CanOpenXDD();
-                    eds = coxml.readXML(path);
-
-                    if (eds == null)
-                        return;
-                }
-
-                eds.projectFilename = path;
-                if (xddfileVersion == "1.0")
-                    eds.xddfilename_1_0 = path;
-                else
-                    eds.xddfilename_1_1 = path;
-
-                tabControl1.TabPages.Add(eds.di.ProductName);
-
-                DeviceView device = new DeviceView(eds, network);
-
-                device.UpdateODViewForEDS += Device_UpdateODViewForEDS;
-                eds.OnDataDirty += Eds_onDataDirty;
-
-                tabControl1.TabPages[tabControl1.TabPages.Count - 1].Controls.Add(device);
-
-                device.Dock = DockStyle.Fill;
-                device.dispatch_updateOD();
-
-                network.Add(eds);
-            }
-            catch (Exception ex)
-            {
-                Warnings.warning_list.Add(ex.ToString());
-            }
-
-            if (Warnings.warning_list.Count != 0)
-            {
-                WarningsFrm frm = new WarningsFrm();
-                frm.Show();
-            }
-
-
-
-        }
-
-        private void openXMLfile(string path)
-        {
-
-            try
-            {
-                EDSsharp eds;
-                Device dev; //one day this will be multiple devices
-
-                CanOpenXML coxml = new CanOpenXML();
-                coxml.readXML(path);
-
-                Bridge b = new Bridge();
-
-                eds = b.convert(coxml.dev);
-                eds.projectFilename = path;
-
-                dev = coxml.dev;
-
-                tabControl1.TabPages.Add(eds.di.ProductName);
-
-                DeviceView device = new DeviceView(eds, network);
-                device.UpdateODViewForEDS += Device_UpdateODViewForEDS;
-                eds.OnDataDirty += Eds_onDataDirty;
-
-                tabControl1.TabPages[tabControl1.TabPages.Count - 1].Controls.Add(device);
-
-                device.Dock = DockStyle.Fill;
-                device.dispatch_updateOD();
-
-                network.Add(eds);
-            }
-            catch (Exception ex)
-            {
-                Warnings.warning_list.Add(ex.ToString());
-            }
-
-            if (Warnings.warning_list.Count != 0)
-            {
-                WarningsFrm frm = new WarningsFrm();
-                frm.Show();
-            }
-
-        }
-
-        private void Device_UpdateODViewForEDS(object sender, UpdateODViewEventArgs e)
-        {
-            foreach (TabPage page in tabControl1.TabPages)
-            {
-                foreach (Control c in page.Controls)
-                {
-                    if (c.GetType() == typeof(DeviceView))
-                    {
-                        DeviceView d = (DeviceView)c;
-                        if (d.eds == e.EDS)
-                        {
-                            d.dispatch_updateOD();
-                        }
-                    }
-
-                }
-            }
-        }
-
-
-        private void Eds_onDataDirty(bool dirty, EDSsharp sender)
-        {
-            foreach(TabPage page in tabControl1.TabPages)
-            {
-                foreach(Control c in page.Controls)
-                {
-                    if(c.GetType() == typeof(DeviceView))
-                    {
-                        DeviceView d = (DeviceView)c;
-                        if (d.eds.Dirty == true)
-                        {
-                            page.BackColor = Color.Red;
-                        }
-                        else
-                        {
-                            page.BackColor = default(Color);
-                        }
-                    }
-
-                }
-
-            }
-
-        }
-
-        private void tabControl1_DrawItem(Object sender, System.Windows.Forms.DrawItemEventArgs e)
-        {
-            Graphics g = e.Graphics;
-            Brush _textBrush;
-
-            // Get the item from the collection.
-            TabPage _tabPage = tabControl1.TabPages[e.Index];
-
-            // Get the real bounds for the tab rectangle.
-            Rectangle _tabBounds = tabControl1.GetTabRect(e.Index);
-
-            if (e.State == DrawItemState.Selected)
-            {
-
-                // Draw a different background color, and don't paint a focus rectangle.
-                _textBrush = new SolidBrush(Color.GhostWhite);
-                g.FillRectangle(Brushes.Gray, e.Bounds);
-            }
-            else
-            {
-                _textBrush = new System.Drawing.SolidBrush(e.ForeColor);
-                e.DrawBackground();
-            }
-
-            // Use our own font.
-            Font _tabFont = new Font("Arial", (float)10.0, FontStyle.Bold, GraphicsUnit.Pixel);
-
-            // Draw string. Center the text.
-            StringFormat _stringFlags = new StringFormat();
-            _stringFlags.Alignment = StringAlignment.Center;
-            _stringFlags.LineAlignment = StringAlignment.Center;
-            g.DrawString(_tabPage.Text, _tabFont, _textBrush, _tabBounds, new StringFormat(_stringFlags));
-        }
-
-        private void closeFileToolStripMenuItem_Click(object sender, EventArgs e)
-        {
-            if (tabControl1.SelectedTab != null)
-            {
-                // tabControl1.TabPages[tabControl1.TabPages.Count - 1].Controls.Add(device);
-
-                DeviceView device = (DeviceView)tabControl1.SelectedTab.Controls[0];
-
-                if(device.eds.Dirty==true)
-                {
-                    if (MessageBox.Show( "All unsaved changes will be lost\n continue?", "Unsaved changes", MessageBoxButtons.YesNo) == DialogResult.No)
-                        return;
-                }
-
-                network.Remove(device.eds);
-
-                tabControl1.TabPages.Remove(tabControl1.SelectedTab);
-            }
-
-        }
-
-        private void quitToolStripMenuItem_Click(object sender, EventArgs e)
-        {
-             Close();
-        }
-
-        private void exportDeviceFileToolStripMenuItem_Click(object sender, EventArgs e)
-        {
-            if (tabControl1.SelectedTab != null)
-            {
-                DeviceView dv = (DeviceView)tabControl1.SelectedTab.Controls[0];
-                SaveFileDialog sfd = new SaveFileDialog();
-
-                sfd.Filter = "CANopen XDD v1.1 stripped (*.xdd)|*.xdd|"  //must be first or change condition below
-                           + "Electronic Data Sheet (*.eds)|*.eds|"
-                           + "Device Configuration File (*.dcf)|*.dcf|"
-                           + "Documentation (*.md)|*.md|"
-                           + "CANopen XDD v1.0, old (*.xdd)|*.xdd|"
-                           + "CANopenNode XML, old (*.xml)|*.xml";
-
-                sfd.InitialDirectory = Path.GetDirectoryName(dv.eds.projectFilename);
-                sfd.RestoreDirectory = true;
-                sfd.FileName = Path.GetFileNameWithoutExtension(dv.eds.projectFilename);
-
-                if (sfd.ShowDialog() == DialogResult.OK)
-                {
-                    if (sfd.FilterIndex == 1)
-                        dosave(dv, sfd.FileName, true, true);
-                    else
-                        dosave(dv, sfd.FileName, false);
-                }
-            }
-        }
-
-        private void saveProjectToolStripMenuItem_Click(object sender, EventArgs e)
-        {
-            if (tabControl1.SelectedTab != null)
-            {
-                DeviceView dv = (DeviceView)tabControl1.SelectedTab.Controls[0];
-
-                if (dv.eds.xddfilename_1_1 != "")
-                {
-                    dosave(dv, dv.eds.xddfilename_1_1, true);
-                }
-                else
-                {
-                    saveAsToolStripMenuItem_Click(sender, e);
-                }
-            }
-        }
-
-        private void saveAsToolStripMenuItem_Click(object sender, EventArgs e)
-        {
-            if (tabControl1.SelectedTab != null)
-            {
-                DeviceView dv = (DeviceView)tabControl1.SelectedTab.Controls[0];
-                SaveFileDialog sfd = new SaveFileDialog();
-
-                sfd.Filter = "CANopen XDD v1.1 (*.xdd)|*.xdd|"
-                           + "CANopen XDC v1.1 (*.xdc)|*.xdc|"
->>>>>>> 45e1d410
-                           + "CANopen XPD v1.1 (*.xpd)|*.xpd";
-
-                if (dv.eds.projectFilename == "")
-                {
-                    sfd.FileName = Path.GetFileNameWithoutExtension(networkfilename);
-                }
-                else
-                {
-                    sfd.InitialDirectory = Path.GetDirectoryName(dv.eds.projectFilename);
-                    sfd.RestoreDirectory = true;
-<<<<<<< HEAD
+                {
+                    sfd.InitialDirectory = Path.GetDirectoryName(dv.eds.projectFilename);
+                    sfd.RestoreDirectory = true;
                     sfd.FileName = Path.GetFileNameWithoutExtension(dv.eds.projectFilename);
                 }
 
@@ -1227,7 +676,7 @@
                     }
                     break;
             }
-            
+
             dv.dispatch_updateOD();
 
         }
@@ -1242,7 +691,8 @@
 
             tabControl1.TabPages.Add(eds.di.ProductName);
 
-            DeviceView device = new DeviceView(eds);
+            DeviceView device = new DeviceView(eds, network);
+            device.UpdateODViewForEDS += Device_UpdateODViewForEDS;
 
             eds.OnDataDirty += Eds_onDataDirty;
 
@@ -1253,123 +703,16 @@
 
             network.Add(eds);
         }
-=======
-                    sfd.FileName = Path.GetFileNameWithoutExtension(dv.eds.projectFilename);
-                }
-
-
-                if (sfd.ShowDialog() == DialogResult.OK)
-                {
-                    dosave(dv, sfd.FileName, true);
-                }
-            }
-
-        }
-
-
-        void dosave(DeviceView dv, string FileName, bool xddfileVersion_1_1, bool stripped = false)
-        {
-
-            switch (Path.GetExtension(FileName))
-            {
-                case ".eds":
-                    dv.eds.Savefile(FileName, InfoSection.Filetype.File_EDS);
-                    dv.eds.edsfilename = FileName;
-                    break;
-
-                case ".dcf":
-                    dv.eds.Savefile(FileName, InfoSection.Filetype.File_DCF);
-                    dv.eds.dcffilename = FileName;
-                    break;
-
-                case ".md":
-                    DocumentationGen docgen = new DocumentationGen();
-                    docgen.genmddoc(FileName, dv.eds, this.gitVersion);
-                    dv.eds.mdfilename = FileName;
-                    break;
-
-                case ".xml":
-                    Bridge b = new Bridge();
-                    Device d = b.convert(dv.eds);
-
-                    CanOpenXML coxml = new CanOpenXML();
-                    coxml.dev = d;
-                    coxml.writeXML(FileName);
-                    dv.eds.xmlfilename = FileName;
-                    break;
-
-                case ".xdd":
-                case ".xdc":
-                case ".xpd":
-                    if (xddfileVersion_1_1)
-                    {
-                        if (stripped)
-                        {
-                            dv.eds.xddfilenameStripped = FileName;
-                        }
-                        else
-                        {
-                            dv.eds.projectFilename = FileName;
-                            dv.eds.xddfilename_1_1 = FileName;
-                        }
-                        Warnings.warning_list.Clear();
-
-                        CanOpenXDD_1_1 coxdd = new CanOpenXDD_1_1();
-                        coxdd.WriteXML(FileName, dv.eds, this.gitVersion, Path.GetExtension(FileName) == ".xdc", stripped);
-                        dv.eds.Dirty = false;
-
-                        if (Warnings.warning_list.Count != 0)
-                        {
-                            WarningsFrm frm = new WarningsFrm();
-                            frm.Show();
-                        }
-                    }
-                    else
-                    {
-                        CanOpenXDD coxdd = new CanOpenXDD();
-                        coxdd.writeXML(FileName, dv.eds);
-                        dv.eds.xddfilename_1_0 = FileName;
-                    }
-                    break;
-            }
-
-            dv.dispatch_updateOD();
-
-        }
-
-        private void newToolStripMenuItem_Click(object sender, EventArgs e)
-        {
-            EDSsharp eds = new EDSsharp();
-            eds.di.ProductName = "New Product";
-
-            string dir = Environment.OSVersion.Platform == PlatformID.Win32NT ? "\\" : "/";
-            eds.projectFilename = Environment.GetFolderPath(Environment.SpecialFolder.Personal) + dir + "project";
-
-            tabControl1.TabPages.Add(eds.di.ProductName);
-
-            DeviceView device = new DeviceView(eds, network);
-            device.UpdateODViewForEDS += Device_UpdateODViewForEDS;
-
-            eds.OnDataDirty += Eds_onDataDirty;
-
-            tabControl1.TabPages[tabControl1.TabPages.Count - 1].Controls.Add(device);
-
-            device.Dock = DockStyle.Fill;
-            device.dispatch_updateOD();
-
-            network.Add(eds);
-        }
->>>>>>> 45e1d410
-        private void TabControl1_Selected(Object sender, TabControlEventArgs e)
-        {
-            if(tabControl1.SelectedIndex == 0)
-            {
-                DeviceView dv = (DeviceView)tabControl1.SelectedTab.Controls[0];
-                dv.dispatch_updateOD();
-                dv.dispatch_updatePDOinfo();
-                dv.eds.UpdatePDOcount();
-                dv.dispatch_updatedevice();
-            }
+        private void TabControl1_Selected(Object sender, TabControlEventArgs e)
+        {
+            if(tabControl1.SelectedIndex == 0)
+            {
+                DeviceView dv = (DeviceView)tabControl1.SelectedTab.Controls[0];
+                dv.dispatch_updateOD();
+                dv.dispatch_updatePDOinfo();
+                dv.eds.UpdatePDOcount();
+                dv.dispatch_updatedevice();
+            }
         }
         private void tabControl1_ControlsChanged(object sender, ControlEventArgs e)
         {
@@ -1592,13 +935,13 @@
 
                 tabControl1.TabPages.Add(eds.di.ProductName);
 
-                DeviceView device = new DeviceView(eds, network);
+                DeviceView device = new DeviceView(eds, network);
 
                 tabControl1.TabPages[tabControl1.TabPages.Count - 1].Controls.Add(device);
                 device.Dock = DockStyle.Fill;
 
                 network.Add(eds);
-                device.UpdateODViewForEDS += Device_UpdateODViewForEDS;
+                device.UpdateODViewForEDS += Device_UpdateODViewForEDS;
                 eds.OnDataDirty += Eds_onDataDirty;
 
                 device.dispatch_updateOD();
@@ -1624,13 +967,13 @@
                 tabControl1.TabPages.Add(eds.di.ProductName);
                 
 
-                DeviceView device = new DeviceView(eds, network);
+                DeviceView device = new DeviceView(eds, network);
 
                 tabControl1.TabPages[tabControl1.TabPages.Count - 1].Controls.Add(device);
                 device.Dock = DockStyle.Fill;
 
                 network.Add(eds);
-                device.UpdateODViewForEDS += Device_UpdateODViewForEDS;
+                device.UpdateODViewForEDS += Device_UpdateODViewForEDS;
                 eds.OnDataDirty += Eds_onDataDirty;
 
                 device.dispatch_updateOD();
@@ -2018,4 +1361,4 @@
             p.ShowDialog();
         }
     }
-}
+}