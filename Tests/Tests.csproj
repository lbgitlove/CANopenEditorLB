<<<<<<< HEAD
=======
<<<<<<< HEAD
>>>>>>> 13824aab
﻿<?xml version="1.0" encoding="utf-8"?>
<Project ToolsVersion="14.0" DefaultTargets="Build" xmlns="http://schemas.microsoft.com/developer/msbuild/2003">
  <Import Project="..\packages\xunit.runner.visualstudio.2.4.2\build\net452\xunit.runner.visualstudio.props" Condition="Exists('..\packages\xunit.runner.visualstudio.2.4.2\build\net452\xunit.runner.visualstudio.props')" />
  <Import Project="..\packages\xunit.runner.console.2.4.1\build\xunit.runner.console.props" Condition="Exists('..\packages\xunit.runner.console.2.4.1\build\xunit.runner.console.props')" />
  <Import Project="..\packages\xunit.core.2.4.1\build\xunit.core.props" Condition="Exists('..\packages\xunit.core.2.4.1\build\xunit.core.props')" />
  <PropertyGroup>
    <Configuration Condition=" '$(Configuration)' == '' ">Debug</Configuration>
    <Platform Condition=" '$(Platform)' == '' ">AnyCPU</Platform>
    <ProjectGuid>{2A479BF3-7628-409B-8A29-9314C308445E}</ProjectGuid>
    <OutputType>Library</OutputType>
    <AppDesignerFolder>Properties</AppDesignerFolder>
    <RootNamespace>Tests</RootNamespace>
    <AssemblyName>Tests</AssemblyName>
    <TargetFrameworkVersion>v4.5.2</TargetFrameworkVersion>
    <FileAlignment>512</FileAlignment>
    <ProjectTypeGuids>{3AC096D0-A1C2-E12C-1390-A8335801FDAB};{FAE04EC0-301F-11D3-BF4B-00C04F79EFBC}</ProjectTypeGuids>
    <VisualStudioVersion Condition="'$(VisualStudioVersion)' == ''">10.0</VisualStudioVersion>
    <VSToolsPath Condition="'$(VSToolsPath)' == ''">$(MSBuildExtensionsPath32)\Microsoft\VisualStudio\v$(VisualStudioVersion)</VSToolsPath>
    <ReferencePath>$(ProgramFiles)\Common Files\microsoft shared\VSTT\$(VisualStudioVersion)\UITestExtensionPackages</ReferencePath>
    <IsCodedUITest>False</IsCodedUITest>
    <TestProjectType>UnitTest</TestProjectType>
    <NuGetPackageImportStamp>
    </NuGetPackageImportStamp>
<<<<<<< HEAD
    <TargetFrameworkProfile />
=======
>>>>>>> 13824aab
  </PropertyGroup>
  <PropertyGroup Condition=" '$(Configuration)|$(Platform)' == 'Debug|AnyCPU' ">
    <DebugSymbols>true</DebugSymbols>
    <DebugType>full</DebugType>
    <Optimize>false</Optimize>
    <OutputPath>bin\Debug\</OutputPath>
    <DefineConstants>DEBUG;TRACE</DefineConstants>
    <ErrorReport>prompt</ErrorReport>
    <WarningLevel>4</WarningLevel>
  </PropertyGroup>
  <PropertyGroup Condition=" '$(Configuration)|$(Platform)' == 'Release|AnyCPU' ">
    <DebugType>pdbonly</DebugType>
    <Optimize>true</Optimize>
    <OutputPath>bin\Release\</OutputPath>
    <DefineConstants>TRACE</DefineConstants>
    <ErrorReport>prompt</ErrorReport>
    <WarningLevel>4</WarningLevel>
  </PropertyGroup>
  <ItemGroup>
    <Reference Include="System" />
    <Reference Include="xunit.abstractions, Version=2.0.0.0, Culture=neutral, PublicKeyToken=8d05b1bb7a6fdb6c, processorArchitecture=MSIL">
      <HintPath>..\packages\xunit.abstractions.2.0.3\lib\net35\xunit.abstractions.dll</HintPath>
    </Reference>
    <Reference Include="xunit.assert, Version=2.4.1.0, Culture=neutral, PublicKeyToken=8d05b1bb7a6fdb6c, processorArchitecture=MSIL">
      <HintPath>..\packages\xunit.assert.2.4.1\lib\netstandard1.1\xunit.assert.dll</HintPath>
    </Reference>
    <Reference Include="xunit.core, Version=2.4.1.0, Culture=neutral, PublicKeyToken=8d05b1bb7a6fdb6c, processorArchitecture=MSIL">
      <HintPath>..\packages\xunit.extensibility.core.2.4.1\lib\net452\xunit.core.dll</HintPath>
    </Reference>
    <Reference Include="xunit.execution.desktop, Version=2.4.1.0, Culture=neutral, PublicKeyToken=8d05b1bb7a6fdb6c, processorArchitecture=MSIL">
      <HintPath>..\packages\xunit.extensibility.execution.2.4.1\lib\net452\xunit.execution.desktop.dll</HintPath>
    </Reference>
  </ItemGroup>
  <Choose>
    <When Condition="('$(VisualStudioVersion)' == '10.0' or '$(VisualStudioVersion)' == '') and '$(TargetFrameworkVersion)' == 'v3.5'">
      <ItemGroup>
        <Reference Include="Microsoft.VisualStudio.QualityTools.UnitTestFramework, Version=10.1.0.0, Culture=neutral, PublicKeyToken=b03f5f7f11d50a3a, processorArchitecture=MSIL" />
      </ItemGroup>
    </When>
    <Otherwise />
  </Choose>
  <ItemGroup>
    <Compile Include="EDSParserTests.cs" />
    <Compile Include="ExporterTests.cs" />
    <Compile Include="PDOHelperTests.cs" />
    <Compile Include="Properties\AssemblyInfo.cs" />
    <Compile Include="ExporterTestsV4.cs" />
    <Compile Include="XDDImportExportTest.cs" />
  </ItemGroup>
  <ItemGroup>
    <ProjectReference Include="..\libEDSsharp\libEDSsharp.csproj">
      <Project>{cc0fa4b1-2bfc-43b3-8c56-b428df2d24e7}</Project>
      <Name>libEDSsharp</Name>
    </ProjectReference>
  </ItemGroup>
  <ItemGroup>
    <None Include="packages.config" />
  </ItemGroup>
  <ItemGroup>
    <Analyzer Include="..\packages\xunit.analyzers.0.10.0\analyzers\dotnet\cs\xunit.analyzers.dll" />
  </ItemGroup>
  <Choose>
    <When Condition="'$(VisualStudioVersion)' == '10.0' And '$(IsCodedUITest)' == 'True'">
      <ItemGroup>
        <Reference Include="Microsoft.VisualStudio.QualityTools.CodedUITestFramework, Version=10.0.0.0, Culture=neutral, PublicKeyToken=b03f5f7f11d50a3a, processorArchitecture=MSIL">
          <Private>False</Private>
        </Reference>
        <Reference Include="Microsoft.VisualStudio.TestTools.UITest.Common, Version=10.0.0.0, Culture=neutral, PublicKeyToken=b03f5f7f11d50a3a, processorArchitecture=MSIL">
          <Private>False</Private>
        </Reference>
        <Reference Include="Microsoft.VisualStudio.TestTools.UITest.Extension, Version=10.0.0.0, Culture=neutral, PublicKeyToken=b03f5f7f11d50a3a, processorArchitecture=MSIL">
          <Private>False</Private>
        </Reference>
        <Reference Include="Microsoft.VisualStudio.TestTools.UITesting, Version=10.0.0.0, Culture=neutral, PublicKeyToken=b03f5f7f11d50a3a, processorArchitecture=MSIL">
          <Private>False</Private>
        </Reference>
      </ItemGroup>
    </When>
  </Choose>
  <Import Project="$(VSToolsPath)\TeamTest\Microsoft.TestTools.targets" Condition="Exists('$(VSToolsPath)\TeamTest\Microsoft.TestTools.targets')" />
  <Import Project="$(MSBuildToolsPath)\Microsoft.CSharp.targets" />
  <Target Name="EnsureNuGetPackageBuildImports" BeforeTargets="PrepareForBuild">
    <PropertyGroup>
      <ErrorText>This project references NuGet package(s) that are missing on this computer. Use NuGet Package Restore to download them.  For more information, see http://go.microsoft.com/fwlink/?LinkID=322105. The missing file is {0}.</ErrorText>
    </PropertyGroup>
    <Error Condition="!Exists('..\packages\xunit.core.2.4.1\build\xunit.core.props')" Text="$([System.String]::Format('$(ErrorText)', '..\packages\xunit.core.2.4.1\build\xunit.core.props'))" />
    <Error Condition="!Exists('..\packages\xunit.core.2.4.1\build\xunit.core.targets')" Text="$([System.String]::Format('$(ErrorText)', '..\packages\xunit.core.2.4.1\build\xunit.core.targets'))" />
    <Error Condition="!Exists('..\packages\xunit.runner.console.2.4.1\build\xunit.runner.console.props')" Text="$([System.String]::Format('$(ErrorText)', '..\packages\xunit.runner.console.2.4.1\build\xunit.runner.console.props'))" />
    <Error Condition="!Exists('..\packages\xunit.runner.visualstudio.2.4.2\build\net452\xunit.runner.visualstudio.props')" Text="$([System.String]::Format('$(ErrorText)', '..\packages\xunit.runner.visualstudio.2.4.2\build\net452\xunit.runner.visualstudio.props'))" />
  </Target>
  <Import Project="..\packages\xunit.core.2.4.1\build\xunit.core.targets" Condition="Exists('..\packages\xunit.core.2.4.1\build\xunit.core.targets')" />
<<<<<<< HEAD
=======
=======
﻿<?xml version="1.0" encoding="utf-8"?>
<Project ToolsVersion="14.0" DefaultTargets="Build" xmlns="http://schemas.microsoft.com/developer/msbuild/2003">
  <Import Project="..\packages\xunit.runner.visualstudio.2.4.2\build\net452\xunit.runner.visualstudio.props" Condition="Exists('..\packages\xunit.runner.visualstudio.2.4.2\build\net452\xunit.runner.visualstudio.props')" />
  <Import Project="..\packages\xunit.runner.console.2.4.1\build\xunit.runner.console.props" Condition="Exists('..\packages\xunit.runner.console.2.4.1\build\xunit.runner.console.props')" />
  <Import Project="..\packages\xunit.core.2.4.1\build\xunit.core.props" Condition="Exists('..\packages\xunit.core.2.4.1\build\xunit.core.props')" />
  <PropertyGroup>
    <Configuration Condition=" '$(Configuration)' == '' ">Debug</Configuration>
    <Platform Condition=" '$(Platform)' == '' ">AnyCPU</Platform>
    <ProjectGuid>{2A479BF3-7628-409B-8A29-9314C308445E}</ProjectGuid>
    <OutputType>Library</OutputType>
    <AppDesignerFolder>Properties</AppDesignerFolder>
    <RootNamespace>Tests</RootNamespace>
    <AssemblyName>Tests</AssemblyName>
    <TargetFrameworkVersion>v4.8</TargetFrameworkVersion>
    <FileAlignment>512</FileAlignment>
    <ProjectTypeGuids>{3AC096D0-A1C2-E12C-1390-A8335801FDAB};{FAE04EC0-301F-11D3-BF4B-00C04F79EFBC}</ProjectTypeGuids>
    <VisualStudioVersion Condition="'$(VisualStudioVersion)' == ''">10.0</VisualStudioVersion>
    <VSToolsPath Condition="'$(VSToolsPath)' == ''">$(MSBuildExtensionsPath32)\Microsoft\VisualStudio\v$(VisualStudioVersion)</VSToolsPath>
    <ReferencePath>$(ProgramFiles)\Common Files\microsoft shared\VSTT\$(VisualStudioVersion)\UITestExtensionPackages</ReferencePath>
    <IsCodedUITest>False</IsCodedUITest>
    <TestProjectType>UnitTest</TestProjectType>
    <NuGetPackageImportStamp>
    </NuGetPackageImportStamp>
    <TargetFrameworkProfile />
  </PropertyGroup>
  <PropertyGroup Condition=" '$(Configuration)|$(Platform)' == 'Debug|AnyCPU' ">
    <DebugSymbols>true</DebugSymbols>
    <DebugType>full</DebugType>
    <Optimize>false</Optimize>
    <OutputPath>bin\Debug\</OutputPath>
    <DefineConstants>DEBUG;TRACE</DefineConstants>
    <ErrorReport>prompt</ErrorReport>
    <WarningLevel>4</WarningLevel>
  </PropertyGroup>
  <PropertyGroup Condition=" '$(Configuration)|$(Platform)' == 'Release|AnyCPU' ">
    <DebugType>pdbonly</DebugType>
    <Optimize>true</Optimize>
    <OutputPath>bin\Release\</OutputPath>
    <DefineConstants>TRACE</DefineConstants>
    <ErrorReport>prompt</ErrorReport>
    <WarningLevel>4</WarningLevel>
  </PropertyGroup>
  <ItemGroup>
    <Reference Include="System" />
    <Reference Include="xunit.abstractions, Version=2.0.0.0, Culture=neutral, PublicKeyToken=8d05b1bb7a6fdb6c, processorArchitecture=MSIL">
      <HintPath>..\packages\xunit.abstractions.2.0.3\lib\net35\xunit.abstractions.dll</HintPath>
    </Reference>
    <Reference Include="xunit.assert, Version=2.4.1.0, Culture=neutral, PublicKeyToken=8d05b1bb7a6fdb6c, processorArchitecture=MSIL">
      <HintPath>..\packages\xunit.assert.2.4.1\lib\netstandard1.1\xunit.assert.dll</HintPath>
    </Reference>
    <Reference Include="xunit.core, Version=2.4.1.0, Culture=neutral, PublicKeyToken=8d05b1bb7a6fdb6c, processorArchitecture=MSIL">
      <HintPath>..\packages\xunit.extensibility.core.2.4.1\lib\net452\xunit.core.dll</HintPath>
    </Reference>
    <Reference Include="xunit.execution.desktop, Version=2.4.1.0, Culture=neutral, PublicKeyToken=8d05b1bb7a6fdb6c, processorArchitecture=MSIL">
      <HintPath>..\packages\xunit.extensibility.execution.2.4.1\lib\net452\xunit.execution.desktop.dll</HintPath>
    </Reference>
  </ItemGroup>
  <Choose>
    <When Condition="('$(VisualStudioVersion)' == '10.0' or '$(VisualStudioVersion)' == '') and '$(TargetFrameworkVersion)' == 'v3.5'">
      <ItemGroup>
        <Reference Include="Microsoft.VisualStudio.QualityTools.UnitTestFramework, Version=10.1.0.0, Culture=neutral, PublicKeyToken=b03f5f7f11d50a3a, processorArchitecture=MSIL" />
      </ItemGroup>
    </When>
    <Otherwise />
  </Choose>
  <ItemGroup>
    <Compile Include="EDSParserTests.cs" />
    <Compile Include="ExporterTests.cs" />
    <Compile Include="PDOHelperTests.cs" />
    <Compile Include="Properties\AssemblyInfo.cs" />
    <Compile Include="ExporterTestsV4.cs" />
    <Compile Include="XDDImportExportTest.cs" />
  </ItemGroup>
  <ItemGroup>
    <ProjectReference Include="..\libEDSsharp\libEDSsharp.csproj">
      <Project>{cc0fa4b1-2bfc-43b3-8c56-b428df2d24e7}</Project>
      <Name>libEDSsharp</Name>
    </ProjectReference>
  </ItemGroup>
  <ItemGroup>
    <None Include="packages.config" />
  </ItemGroup>
  <ItemGroup>
    <Analyzer Include="..\packages\xunit.analyzers.0.10.0\analyzers\dotnet\cs\xunit.analyzers.dll" />
  </ItemGroup>
  <Choose>
    <When Condition="'$(VisualStudioVersion)' == '10.0' And '$(IsCodedUITest)' == 'True'">
      <ItemGroup>
        <Reference Include="Microsoft.VisualStudio.QualityTools.CodedUITestFramework, Version=10.0.0.0, Culture=neutral, PublicKeyToken=b03f5f7f11d50a3a, processorArchitecture=MSIL">
          <Private>False</Private>
        </Reference>
        <Reference Include="Microsoft.VisualStudio.TestTools.UITest.Common, Version=10.0.0.0, Culture=neutral, PublicKeyToken=b03f5f7f11d50a3a, processorArchitecture=MSIL">
          <Private>False</Private>
        </Reference>
        <Reference Include="Microsoft.VisualStudio.TestTools.UITest.Extension, Version=10.0.0.0, Culture=neutral, PublicKeyToken=b03f5f7f11d50a3a, processorArchitecture=MSIL">
          <Private>False</Private>
        </Reference>
        <Reference Include="Microsoft.VisualStudio.TestTools.UITesting, Version=10.0.0.0, Culture=neutral, PublicKeyToken=b03f5f7f11d50a3a, processorArchitecture=MSIL">
          <Private>False</Private>
        </Reference>
      </ItemGroup>
    </When>
  </Choose>
  <Import Project="$(VSToolsPath)\TeamTest\Microsoft.TestTools.targets" Condition="Exists('$(VSToolsPath)\TeamTest\Microsoft.TestTools.targets')" />
  <Import Project="$(MSBuildToolsPath)\Microsoft.CSharp.targets" />
  <Target Name="EnsureNuGetPackageBuildImports" BeforeTargets="PrepareForBuild">
    <PropertyGroup>
      <ErrorText>This project references NuGet package(s) that are missing on this computer. Use NuGet Package Restore to download them.  For more information, see http://go.microsoft.com/fwlink/?LinkID=322105. The missing file is {0}.</ErrorText>
    </PropertyGroup>
    <Error Condition="!Exists('..\packages\xunit.core.2.4.1\build\xunit.core.props')" Text="$([System.String]::Format('$(ErrorText)', '..\packages\xunit.core.2.4.1\build\xunit.core.props'))" />
    <Error Condition="!Exists('..\packages\xunit.core.2.4.1\build\xunit.core.targets')" Text="$([System.String]::Format('$(ErrorText)', '..\packages\xunit.core.2.4.1\build\xunit.core.targets'))" />
    <Error Condition="!Exists('..\packages\xunit.runner.console.2.4.1\build\xunit.runner.console.props')" Text="$([System.String]::Format('$(ErrorText)', '..\packages\xunit.runner.console.2.4.1\build\xunit.runner.console.props'))" />
    <Error Condition="!Exists('..\packages\xunit.runner.visualstudio.2.4.2\build\net452\xunit.runner.visualstudio.props')" Text="$([System.String]::Format('$(ErrorText)', '..\packages\xunit.runner.visualstudio.2.4.2\build\net452\xunit.runner.visualstudio.props'))" />
  </Target>
  <Import Project="..\packages\xunit.core.2.4.1\build\xunit.core.targets" Condition="Exists('..\packages\xunit.core.2.4.1\build\xunit.core.targets')" />
>>>>>>> origin/bugfix
>>>>>>> 13824aab
  <!-- To modify your build process, add your task inside one of the targets below and uncomment it. 
       Other similar extension points exist, see Microsoft.Common.targets.
  <Target Name="BeforeBuild">
  </Target>
  <Target Name="AfterBuild">
  </Target>
  -->
</Project><|MERGE_RESOLUTION|>--- conflicted
+++ resolved
@@ -1,8 +1,4 @@
-<<<<<<< HEAD
-=======
-<<<<<<< HEAD
->>>>>>> 13824aab
-﻿<?xml version="1.0" encoding="utf-8"?>
+<?xml version="1.0" encoding="utf-8"?>
 <Project ToolsVersion="14.0" DefaultTargets="Build" xmlns="http://schemas.microsoft.com/developer/msbuild/2003">
   <Import Project="..\packages\xunit.runner.visualstudio.2.4.2\build\net452\xunit.runner.visualstudio.props" Condition="Exists('..\packages\xunit.runner.visualstudio.2.4.2\build\net452\xunit.runner.visualstudio.props')" />
   <Import Project="..\packages\xunit.runner.console.2.4.1\build\xunit.runner.console.props" Condition="Exists('..\packages\xunit.runner.console.2.4.1\build\xunit.runner.console.props')" />
@@ -25,226 +21,103 @@
     <TestProjectType>UnitTest</TestProjectType>
     <NuGetPackageImportStamp>
     </NuGetPackageImportStamp>
-<<<<<<< HEAD
-    <TargetFrameworkProfile />
-=======
->>>>>>> 13824aab
-  </PropertyGroup>
-  <PropertyGroup Condition=" '$(Configuration)|$(Platform)' == 'Debug|AnyCPU' ">
-    <DebugSymbols>true</DebugSymbols>
-    <DebugType>full</DebugType>
-    <Optimize>false</Optimize>
-    <OutputPath>bin\Debug\</OutputPath>
-    <DefineConstants>DEBUG;TRACE</DefineConstants>
-    <ErrorReport>prompt</ErrorReport>
-    <WarningLevel>4</WarningLevel>
-  </PropertyGroup>
-  <PropertyGroup Condition=" '$(Configuration)|$(Platform)' == 'Release|AnyCPU' ">
-    <DebugType>pdbonly</DebugType>
-    <Optimize>true</Optimize>
-    <OutputPath>bin\Release\</OutputPath>
-    <DefineConstants>TRACE</DefineConstants>
-    <ErrorReport>prompt</ErrorReport>
-    <WarningLevel>4</WarningLevel>
-  </PropertyGroup>
-  <ItemGroup>
-    <Reference Include="System" />
-    <Reference Include="xunit.abstractions, Version=2.0.0.0, Culture=neutral, PublicKeyToken=8d05b1bb7a6fdb6c, processorArchitecture=MSIL">
-      <HintPath>..\packages\xunit.abstractions.2.0.3\lib\net35\xunit.abstractions.dll</HintPath>
-    </Reference>
-    <Reference Include="xunit.assert, Version=2.4.1.0, Culture=neutral, PublicKeyToken=8d05b1bb7a6fdb6c, processorArchitecture=MSIL">
-      <HintPath>..\packages\xunit.assert.2.4.1\lib\netstandard1.1\xunit.assert.dll</HintPath>
-    </Reference>
-    <Reference Include="xunit.core, Version=2.4.1.0, Culture=neutral, PublicKeyToken=8d05b1bb7a6fdb6c, processorArchitecture=MSIL">
-      <HintPath>..\packages\xunit.extensibility.core.2.4.1\lib\net452\xunit.core.dll</HintPath>
-    </Reference>
-    <Reference Include="xunit.execution.desktop, Version=2.4.1.0, Culture=neutral, PublicKeyToken=8d05b1bb7a6fdb6c, processorArchitecture=MSIL">
-      <HintPath>..\packages\xunit.extensibility.execution.2.4.1\lib\net452\xunit.execution.desktop.dll</HintPath>
-    </Reference>
-  </ItemGroup>
-  <Choose>
-    <When Condition="('$(VisualStudioVersion)' == '10.0' or '$(VisualStudioVersion)' == '') and '$(TargetFrameworkVersion)' == 'v3.5'">
-      <ItemGroup>
-        <Reference Include="Microsoft.VisualStudio.QualityTools.UnitTestFramework, Version=10.1.0.0, Culture=neutral, PublicKeyToken=b03f5f7f11d50a3a, processorArchitecture=MSIL" />
-      </ItemGroup>
-    </When>
-    <Otherwise />
-  </Choose>
-  <ItemGroup>
-    <Compile Include="EDSParserTests.cs" />
-    <Compile Include="ExporterTests.cs" />
-    <Compile Include="PDOHelperTests.cs" />
-    <Compile Include="Properties\AssemblyInfo.cs" />
-    <Compile Include="ExporterTestsV4.cs" />
-    <Compile Include="XDDImportExportTest.cs" />
-  </ItemGroup>
-  <ItemGroup>
-    <ProjectReference Include="..\libEDSsharp\libEDSsharp.csproj">
-      <Project>{cc0fa4b1-2bfc-43b3-8c56-b428df2d24e7}</Project>
-      <Name>libEDSsharp</Name>
-    </ProjectReference>
-  </ItemGroup>
-  <ItemGroup>
-    <None Include="packages.config" />
-  </ItemGroup>
-  <ItemGroup>
-    <Analyzer Include="..\packages\xunit.analyzers.0.10.0\analyzers\dotnet\cs\xunit.analyzers.dll" />
-  </ItemGroup>
-  <Choose>
-    <When Condition="'$(VisualStudioVersion)' == '10.0' And '$(IsCodedUITest)' == 'True'">
-      <ItemGroup>
-        <Reference Include="Microsoft.VisualStudio.QualityTools.CodedUITestFramework, Version=10.0.0.0, Culture=neutral, PublicKeyToken=b03f5f7f11d50a3a, processorArchitecture=MSIL">
-          <Private>False</Private>
-        </Reference>
-        <Reference Include="Microsoft.VisualStudio.TestTools.UITest.Common, Version=10.0.0.0, Culture=neutral, PublicKeyToken=b03f5f7f11d50a3a, processorArchitecture=MSIL">
-          <Private>False</Private>
-        </Reference>
-        <Reference Include="Microsoft.VisualStudio.TestTools.UITest.Extension, Version=10.0.0.0, Culture=neutral, PublicKeyToken=b03f5f7f11d50a3a, processorArchitecture=MSIL">
-          <Private>False</Private>
-        </Reference>
-        <Reference Include="Microsoft.VisualStudio.TestTools.UITesting, Version=10.0.0.0, Culture=neutral, PublicKeyToken=b03f5f7f11d50a3a, processorArchitecture=MSIL">
-          <Private>False</Private>
-        </Reference>
-      </ItemGroup>
-    </When>
-  </Choose>
-  <Import Project="$(VSToolsPath)\TeamTest\Microsoft.TestTools.targets" Condition="Exists('$(VSToolsPath)\TeamTest\Microsoft.TestTools.targets')" />
-  <Import Project="$(MSBuildToolsPath)\Microsoft.CSharp.targets" />
-  <Target Name="EnsureNuGetPackageBuildImports" BeforeTargets="PrepareForBuild">
-    <PropertyGroup>
-      <ErrorText>This project references NuGet package(s) that are missing on this computer. Use NuGet Package Restore to download them.  For more information, see http://go.microsoft.com/fwlink/?LinkID=322105. The missing file is {0}.</ErrorText>
-    </PropertyGroup>
-    <Error Condition="!Exists('..\packages\xunit.core.2.4.1\build\xunit.core.props')" Text="$([System.String]::Format('$(ErrorText)', '..\packages\xunit.core.2.4.1\build\xunit.core.props'))" />
-    <Error Condition="!Exists('..\packages\xunit.core.2.4.1\build\xunit.core.targets')" Text="$([System.String]::Format('$(ErrorText)', '..\packages\xunit.core.2.4.1\build\xunit.core.targets'))" />
-    <Error Condition="!Exists('..\packages\xunit.runner.console.2.4.1\build\xunit.runner.console.props')" Text="$([System.String]::Format('$(ErrorText)', '..\packages\xunit.runner.console.2.4.1\build\xunit.runner.console.props'))" />
-    <Error Condition="!Exists('..\packages\xunit.runner.visualstudio.2.4.2\build\net452\xunit.runner.visualstudio.props')" Text="$([System.String]::Format('$(ErrorText)', '..\packages\xunit.runner.visualstudio.2.4.2\build\net452\xunit.runner.visualstudio.props'))" />
-  </Target>
-  <Import Project="..\packages\xunit.core.2.4.1\build\xunit.core.targets" Condition="Exists('..\packages\xunit.core.2.4.1\build\xunit.core.targets')" />
-<<<<<<< HEAD
-=======
-=======
-﻿<?xml version="1.0" encoding="utf-8"?>
-<Project ToolsVersion="14.0" DefaultTargets="Build" xmlns="http://schemas.microsoft.com/developer/msbuild/2003">
-  <Import Project="..\packages\xunit.runner.visualstudio.2.4.2\build\net452\xunit.runner.visualstudio.props" Condition="Exists('..\packages\xunit.runner.visualstudio.2.4.2\build\net452\xunit.runner.visualstudio.props')" />
-  <Import Project="..\packages\xunit.runner.console.2.4.1\build\xunit.runner.console.props" Condition="Exists('..\packages\xunit.runner.console.2.4.1\build\xunit.runner.console.props')" />
-  <Import Project="..\packages\xunit.core.2.4.1\build\xunit.core.props" Condition="Exists('..\packages\xunit.core.2.4.1\build\xunit.core.props')" />
-  <PropertyGroup>
-    <Configuration Condition=" '$(Configuration)' == '' ">Debug</Configuration>
-    <Platform Condition=" '$(Platform)' == '' ">AnyCPU</Platform>
-    <ProjectGuid>{2A479BF3-7628-409B-8A29-9314C308445E}</ProjectGuid>
-    <OutputType>Library</OutputType>
-    <AppDesignerFolder>Properties</AppDesignerFolder>
-    <RootNamespace>Tests</RootNamespace>
-    <AssemblyName>Tests</AssemblyName>
-    <TargetFrameworkVersion>v4.8</TargetFrameworkVersion>
-    <FileAlignment>512</FileAlignment>
-    <ProjectTypeGuids>{3AC096D0-A1C2-E12C-1390-A8335801FDAB};{FAE04EC0-301F-11D3-BF4B-00C04F79EFBC}</ProjectTypeGuids>
-    <VisualStudioVersion Condition="'$(VisualStudioVersion)' == ''">10.0</VisualStudioVersion>
-    <VSToolsPath Condition="'$(VSToolsPath)' == ''">$(MSBuildExtensionsPath32)\Microsoft\VisualStudio\v$(VisualStudioVersion)</VSToolsPath>
-    <ReferencePath>$(ProgramFiles)\Common Files\microsoft shared\VSTT\$(VisualStudioVersion)\UITestExtensionPackages</ReferencePath>
-    <IsCodedUITest>False</IsCodedUITest>
-    <TestProjectType>UnitTest</TestProjectType>
-    <NuGetPackageImportStamp>
-    </NuGetPackageImportStamp>
-    <TargetFrameworkProfile />
-  </PropertyGroup>
-  <PropertyGroup Condition=" '$(Configuration)|$(Platform)' == 'Debug|AnyCPU' ">
-    <DebugSymbols>true</DebugSymbols>
-    <DebugType>full</DebugType>
-    <Optimize>false</Optimize>
-    <OutputPath>bin\Debug\</OutputPath>
-    <DefineConstants>DEBUG;TRACE</DefineConstants>
-    <ErrorReport>prompt</ErrorReport>
-    <WarningLevel>4</WarningLevel>
-  </PropertyGroup>
-  <PropertyGroup Condition=" '$(Configuration)|$(Platform)' == 'Release|AnyCPU' ">
-    <DebugType>pdbonly</DebugType>
-    <Optimize>true</Optimize>
-    <OutputPath>bin\Release\</OutputPath>
-    <DefineConstants>TRACE</DefineConstants>
-    <ErrorReport>prompt</ErrorReport>
-    <WarningLevel>4</WarningLevel>
-  </PropertyGroup>
-  <ItemGroup>
-    <Reference Include="System" />
-    <Reference Include="xunit.abstractions, Version=2.0.0.0, Culture=neutral, PublicKeyToken=8d05b1bb7a6fdb6c, processorArchitecture=MSIL">
-      <HintPath>..\packages\xunit.abstractions.2.0.3\lib\net35\xunit.abstractions.dll</HintPath>
-    </Reference>
-    <Reference Include="xunit.assert, Version=2.4.1.0, Culture=neutral, PublicKeyToken=8d05b1bb7a6fdb6c, processorArchitecture=MSIL">
-      <HintPath>..\packages\xunit.assert.2.4.1\lib\netstandard1.1\xunit.assert.dll</HintPath>
-    </Reference>
-    <Reference Include="xunit.core, Version=2.4.1.0, Culture=neutral, PublicKeyToken=8d05b1bb7a6fdb6c, processorArchitecture=MSIL">
-      <HintPath>..\packages\xunit.extensibility.core.2.4.1\lib\net452\xunit.core.dll</HintPath>
-    </Reference>
-    <Reference Include="xunit.execution.desktop, Version=2.4.1.0, Culture=neutral, PublicKeyToken=8d05b1bb7a6fdb6c, processorArchitecture=MSIL">
-      <HintPath>..\packages\xunit.extensibility.execution.2.4.1\lib\net452\xunit.execution.desktop.dll</HintPath>
-    </Reference>
-  </ItemGroup>
-  <Choose>
-    <When Condition="('$(VisualStudioVersion)' == '10.0' or '$(VisualStudioVersion)' == '') and '$(TargetFrameworkVersion)' == 'v3.5'">
-      <ItemGroup>
-        <Reference Include="Microsoft.VisualStudio.QualityTools.UnitTestFramework, Version=10.1.0.0, Culture=neutral, PublicKeyToken=b03f5f7f11d50a3a, processorArchitecture=MSIL" />
-      </ItemGroup>
-    </When>
-    <Otherwise />
-  </Choose>
-  <ItemGroup>
-    <Compile Include="EDSParserTests.cs" />
-    <Compile Include="ExporterTests.cs" />
-    <Compile Include="PDOHelperTests.cs" />
-    <Compile Include="Properties\AssemblyInfo.cs" />
-    <Compile Include="ExporterTestsV4.cs" />
-    <Compile Include="XDDImportExportTest.cs" />
-  </ItemGroup>
-  <ItemGroup>
-    <ProjectReference Include="..\libEDSsharp\libEDSsharp.csproj">
-      <Project>{cc0fa4b1-2bfc-43b3-8c56-b428df2d24e7}</Project>
-      <Name>libEDSsharp</Name>
-    </ProjectReference>
-  </ItemGroup>
-  <ItemGroup>
-    <None Include="packages.config" />
-  </ItemGroup>
-  <ItemGroup>
-    <Analyzer Include="..\packages\xunit.analyzers.0.10.0\analyzers\dotnet\cs\xunit.analyzers.dll" />
-  </ItemGroup>
-  <Choose>
-    <When Condition="'$(VisualStudioVersion)' == '10.0' And '$(IsCodedUITest)' == 'True'">
-      <ItemGroup>
-        <Reference Include="Microsoft.VisualStudio.QualityTools.CodedUITestFramework, Version=10.0.0.0, Culture=neutral, PublicKeyToken=b03f5f7f11d50a3a, processorArchitecture=MSIL">
-          <Private>False</Private>
-        </Reference>
-        <Reference Include="Microsoft.VisualStudio.TestTools.UITest.Common, Version=10.0.0.0, Culture=neutral, PublicKeyToken=b03f5f7f11d50a3a, processorArchitecture=MSIL">
-          <Private>False</Private>
-        </Reference>
-        <Reference Include="Microsoft.VisualStudio.TestTools.UITest.Extension, Version=10.0.0.0, Culture=neutral, PublicKeyToken=b03f5f7f11d50a3a, processorArchitecture=MSIL">
-          <Private>False</Private>
-        </Reference>
-        <Reference Include="Microsoft.VisualStudio.TestTools.UITesting, Version=10.0.0.0, Culture=neutral, PublicKeyToken=b03f5f7f11d50a3a, processorArchitecture=MSIL">
-          <Private>False</Private>
-        </Reference>
-      </ItemGroup>
-    </When>
-  </Choose>
-  <Import Project="$(VSToolsPath)\TeamTest\Microsoft.TestTools.targets" Condition="Exists('$(VSToolsPath)\TeamTest\Microsoft.TestTools.targets')" />
-  <Import Project="$(MSBuildToolsPath)\Microsoft.CSharp.targets" />
-  <Target Name="EnsureNuGetPackageBuildImports" BeforeTargets="PrepareForBuild">
-    <PropertyGroup>
-      <ErrorText>This project references NuGet package(s) that are missing on this computer. Use NuGet Package Restore to download them.  For more information, see http://go.microsoft.com/fwlink/?LinkID=322105. The missing file is {0}.</ErrorText>
-    </PropertyGroup>
-    <Error Condition="!Exists('..\packages\xunit.core.2.4.1\build\xunit.core.props')" Text="$([System.String]::Format('$(ErrorText)', '..\packages\xunit.core.2.4.1\build\xunit.core.props'))" />
-    <Error Condition="!Exists('..\packages\xunit.core.2.4.1\build\xunit.core.targets')" Text="$([System.String]::Format('$(ErrorText)', '..\packages\xunit.core.2.4.1\build\xunit.core.targets'))" />
-    <Error Condition="!Exists('..\packages\xunit.runner.console.2.4.1\build\xunit.runner.console.props')" Text="$([System.String]::Format('$(ErrorText)', '..\packages\xunit.runner.console.2.4.1\build\xunit.runner.console.props'))" />
-    <Error Condition="!Exists('..\packages\xunit.runner.visualstudio.2.4.2\build\net452\xunit.runner.visualstudio.props')" Text="$([System.String]::Format('$(ErrorText)', '..\packages\xunit.runner.visualstudio.2.4.2\build\net452\xunit.runner.visualstudio.props'))" />
-  </Target>
-  <Import Project="..\packages\xunit.core.2.4.1\build\xunit.core.targets" Condition="Exists('..\packages\xunit.core.2.4.1\build\xunit.core.targets')" />
->>>>>>> origin/bugfix
->>>>>>> 13824aab
+    <TargetFrameworkProfile />
+  </PropertyGroup>
+  <PropertyGroup Condition=" '$(Configuration)|$(Platform)' == 'Debug|AnyCPU' ">
+    <DebugSymbols>true</DebugSymbols>
+    <DebugType>full</DebugType>
+    <Optimize>false</Optimize>
+    <OutputPath>bin\Debug\</OutputPath>
+    <DefineConstants>DEBUG;TRACE</DefineConstants>
+    <ErrorReport>prompt</ErrorReport>
+    <WarningLevel>4</WarningLevel>
+  </PropertyGroup>
+  <PropertyGroup Condition=" '$(Configuration)|$(Platform)' == 'Release|AnyCPU' ">
+    <DebugType>pdbonly</DebugType>
+    <Optimize>true</Optimize>
+    <OutputPath>bin\Release\</OutputPath>
+    <DefineConstants>TRACE</DefineConstants>
+    <ErrorReport>prompt</ErrorReport>
+    <WarningLevel>4</WarningLevel>
+  </PropertyGroup>
+  <ItemGroup>
+    <Reference Include="System" />
+    <Reference Include="xunit.abstractions, Version=2.0.0.0, Culture=neutral, PublicKeyToken=8d05b1bb7a6fdb6c, processorArchitecture=MSIL">
+      <HintPath>..\packages\xunit.abstractions.2.0.3\lib\net35\xunit.abstractions.dll</HintPath>
+    </Reference>
+    <Reference Include="xunit.assert, Version=2.4.1.0, Culture=neutral, PublicKeyToken=8d05b1bb7a6fdb6c, processorArchitecture=MSIL">
+      <HintPath>..\packages\xunit.assert.2.4.1\lib\netstandard1.1\xunit.assert.dll</HintPath>
+    </Reference>
+    <Reference Include="xunit.core, Version=2.4.1.0, Culture=neutral, PublicKeyToken=8d05b1bb7a6fdb6c, processorArchitecture=MSIL">
+      <HintPath>..\packages\xunit.extensibility.core.2.4.1\lib\net452\xunit.core.dll</HintPath>
+    </Reference>
+    <Reference Include="xunit.execution.desktop, Version=2.4.1.0, Culture=neutral, PublicKeyToken=8d05b1bb7a6fdb6c, processorArchitecture=MSIL">
+      <HintPath>..\packages\xunit.extensibility.execution.2.4.1\lib\net452\xunit.execution.desktop.dll</HintPath>
+    </Reference>
+  </ItemGroup>
+  <Choose>
+    <When Condition="('$(VisualStudioVersion)' == '10.0' or '$(VisualStudioVersion)' == '') and '$(TargetFrameworkVersion)' == 'v3.5'">
+      <ItemGroup>
+        <Reference Include="Microsoft.VisualStudio.QualityTools.UnitTestFramework, Version=10.1.0.0, Culture=neutral, PublicKeyToken=b03f5f7f11d50a3a, processorArchitecture=MSIL" />
+      </ItemGroup>
+    </When>
+    <Otherwise />
+  </Choose>
+  <ItemGroup>
+    <Compile Include="EDSParserTests.cs" />
+    <Compile Include="ExporterTests.cs" />
+    <Compile Include="PDOHelperTests.cs" />
+    <Compile Include="Properties\AssemblyInfo.cs" />
+    <Compile Include="ExporterTestsV4.cs" />
+    <Compile Include="XDDImportExportTest.cs" />
+  </ItemGroup>
+  <ItemGroup>
+    <ProjectReference Include="..\libEDSsharp\libEDSsharp.csproj">
+      <Project>{cc0fa4b1-2bfc-43b3-8c56-b428df2d24e7}</Project>
+      <Name>libEDSsharp</Name>
+    </ProjectReference>
+  </ItemGroup>
+  <ItemGroup>
+    <None Include="packages.config" />
+  </ItemGroup>
+  <ItemGroup>
+    <Analyzer Include="..\packages\xunit.analyzers.0.10.0\analyzers\dotnet\cs\xunit.analyzers.dll" />
+  </ItemGroup>
+  <Choose>
+    <When Condition="'$(VisualStudioVersion)' == '10.0' And '$(IsCodedUITest)' == 'True'">
+      <ItemGroup>
+        <Reference Include="Microsoft.VisualStudio.QualityTools.CodedUITestFramework, Version=10.0.0.0, Culture=neutral, PublicKeyToken=b03f5f7f11d50a3a, processorArchitecture=MSIL">
+          <Private>False</Private>
+        </Reference>
+        <Reference Include="Microsoft.VisualStudio.TestTools.UITest.Common, Version=10.0.0.0, Culture=neutral, PublicKeyToken=b03f5f7f11d50a3a, processorArchitecture=MSIL">
+          <Private>False</Private>
+        </Reference>
+        <Reference Include="Microsoft.VisualStudio.TestTools.UITest.Extension, Version=10.0.0.0, Culture=neutral, PublicKeyToken=b03f5f7f11d50a3a, processorArchitecture=MSIL">
+          <Private>False</Private>
+        </Reference>
+        <Reference Include="Microsoft.VisualStudio.TestTools.UITesting, Version=10.0.0.0, Culture=neutral, PublicKeyToken=b03f5f7f11d50a3a, processorArchitecture=MSIL">
+          <Private>False</Private>
+        </Reference>
+      </ItemGroup>
+    </When>
+  </Choose>
+  <Import Project="$(VSToolsPath)\TeamTest\Microsoft.TestTools.targets" Condition="Exists('$(VSToolsPath)\TeamTest\Microsoft.TestTools.targets')" />
+  <Import Project="$(MSBuildToolsPath)\Microsoft.CSharp.targets" />
+  <Target Name="EnsureNuGetPackageBuildImports" BeforeTargets="PrepareForBuild">
+    <PropertyGroup>
+      <ErrorText>This project references NuGet package(s) that are missing on this computer. Use NuGet Package Restore to download them.  For more information, see http://go.microsoft.com/fwlink/?LinkID=322105. The missing file is {0}.</ErrorText>
+    </PropertyGroup>
+    <Error Condition="!Exists('..\packages\xunit.core.2.4.1\build\xunit.core.props')" Text="$([System.String]::Format('$(ErrorText)', '..\packages\xunit.core.2.4.1\build\xunit.core.props'))" />
+    <Error Condition="!Exists('..\packages\xunit.core.2.4.1\build\xunit.core.targets')" Text="$([System.String]::Format('$(ErrorText)', '..\packages\xunit.core.2.4.1\build\xunit.core.targets'))" />
+    <Error Condition="!Exists('..\packages\xunit.runner.console.2.4.1\build\xunit.runner.console.props')" Text="$([System.String]::Format('$(ErrorText)', '..\packages\xunit.runner.console.2.4.1\build\xunit.runner.console.props'))" />
+    <Error Condition="!Exists('..\packages\xunit.runner.visualstudio.2.4.2\build\net452\xunit.runner.visualstudio.props')" Text="$([System.String]::Format('$(ErrorText)', '..\packages\xunit.runner.visualstudio.2.4.2\build\net452\xunit.runner.visualstudio.props'))" />
+  </Target>
+  <Import Project="..\packages\xunit.core.2.4.1\build\xunit.core.targets" Condition="Exists('..\packages\xunit.core.2.4.1\build\xunit.core.targets')" />
   <!-- To modify your build process, add your task inside one of the targets below and uncomment it. 
        Other similar extension points exist, see Microsoft.Common.targets.
   <Target Name="BeforeBuild">
   </Target>
   <Target Name="AfterBuild">
   </Target>
-  -->
+  -->
 </Project>