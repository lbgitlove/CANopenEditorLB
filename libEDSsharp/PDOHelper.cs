﻿using System;
using System.Collections.Generic;
using System.Linq;
using System.Text;
using System.Threading.Tasks;

namespace libEDSsharp
{

    public class PDOSlot
    {

        private UInt16 _MappingIndex;
        private UInt16 _ConfigurationIndex;
        public bool nodeidpresent;
        public ushort ConfigurationIndex
        {
            get { return _ConfigurationIndex; }
            set {

                if(value==0)
                {
                    _ConfigurationIndex = 0;
                    _MappingIndex = 0;
                    return;
                }

                if ( ((value >= 0x1400) && (value < 0x1600)) || ((value >=0x1800) && (value <0x1a00)) )
                {
                    _ConfigurationIndex = value; _MappingIndex = (UInt16)(_ConfigurationIndex + (UInt16)0x200);
                }
                else
                {
                    throw new ArgumentOutOfRangeException("Configuration Index", "Must be between 0x1400 and 0x17FF ");
                }
                   
                   
            }
        }

        public ushort MappingIndex
        {
            get { return _MappingIndex; }
        }
        
        public EDSsharp.AccessType mappingAccessType;
        public EDSsharp.AccessType configAccessType;
        public string mappingloc;
        public string configloc;
       
        public uint COB;

        public bool isTXPDO()
        {
            return ConfigurationIndex >= 0x1800;
        }

        public bool isRXPDO()
        {
            return ConfigurationIndex < 0x1800;
        }

        public bool invalid
        {
            get
            {
                return (COB & 0x80000000) != 0;
            }
            set
            {
                if (value == true)
                    COB = COB | 0x80000000;
                else
                    COB = COB & 0xEFFFFFFF;
            }
        }
 
        public List<ODentry> Mapping = new List<ODentry>();

        public UInt16 inhibit;
        public UInt16 eventtimer;
        public byte syncstart;
        public byte transmissiontype;
        public string Description;

        public PDOSlot()
        {
            configloc = "PERSIST_COMM";
            mappingloc = "PERSIST_COMM";
            transmissiontype = 254;
            Mapping = new List<ODentry>();
            Description = "";
    }

        public string getTargetName(ODentry od)
        {
            string target = "";

            if (od.Index >= 0x0002 && od.Index <= 0x007)
            {
                //the dummy objects
                switch (od.Index)
                {
                    case 0x002:
                        target = "0x0002/00/Dummy Int8";
                        break;
                    case 0x003:
                        target = "0x0003/00/Dummy Int16";
                        break;
                    case 0x004:
                        target = "0x0004/00/Dummy Int32";
                        break;
                    case 0x005:
                        target = "0x0005/00/Dummy UInt8";
                        break;
                    case 0x006:
                        target = "0x0006/00/Dummy UInt16";
                        break;
                    case 0x007:
                        target = "0x0007/00/Dummy UInt32";
                        break;
                }

            }
            else
            {
                target = String.Format("0x{0:x4}/{1:x2}/", od.Index, od.Subindex) + od.parameter_name;
            }

            return target;

        }

        public void insertMapping(int ordinal, ODentry entry)
        {
            int size = 0;
            foreach(ODentry e in Mapping)
            {
                size += e.Sizeofdatatype();
            }

            if (size + entry.Sizeofdatatype() > 64)
                return;

            Mapping.Insert(ordinal,entry);
        }

    }


    public class PDOHelper
    {

        EDSsharp eds;

        public PDOHelper(EDSsharp eds)
        {
            this.eds = eds;
        }

        public List<PDOSlot> pdoslots = new List<PDOSlot>();

        public void build_PDOlists()
        {
            //List<ODentry> odl = new List<ODentry>();
            build_PDOlist(0x1800,pdoslots);
            build_PDOlist(0x1400,pdoslots);

        }

        public void build_PDOlist(UInt16 startcob, List<PDOSlot> slots)
        {
            for (UInt16 idx = startcob; idx < startcob + 0x01ff; idx++)
            {
                if (eds.ods.ContainsKey(idx))
                {
                    ODentry od = eds.ods[idx];
                    if (od.prop.CO_disabled == true)
                        continue;

                    //protect against not completed new CommunicationParamater sections
                    //we probably could do better and do more checking but as long as
                    //we protect against the subobjects[1] read in a few lines all else is
                    //good
                    if (od.subobjects.Count <= 1)
                        continue;

                    PDOSlot slot = new PDOSlot();

                    slot.COB = eds.GetNodeID(od.subobjects[1].defaultvalue, out slot.nodeidpresent);

                    if (od.Containssubindex(2))
                        slot.transmissiontype = EDSsharp.ConvertToByte(od.Getsubobject(2).defaultvalue);
                    
                    if (od.Containssubindex(3))
                        slot.inhibit = EDSsharp.ConvertToUInt16(od.Getsubobject(3).defaultvalue);

                    if (od.Containssubindex(5))
                        slot.eventtimer = EDSsharp.ConvertToUInt16(od.Getsubobject(5).defaultvalue);

                    if (od.Containssubindex(6))                  
                        slot.syncstart = EDSsharp.ConvertToByte(od.Getsubobject(6).defaultvalue);

                    slot.ConfigurationIndex = idx;

                    slot.configAccessType = od.accesstype;
                    slot.configloc = od.prop.CO_storageGroup;
                    slot.Description = od.Description;


                    Console.WriteLine(String.Format("Found PDO Entry {0:x4} {1:x3}", idx, slot.COB));

                    //Look at mappings

                    ODentry mapping = eds.Getobject((ushort)(idx + 0x200));
                    if(mapping==null)
                    {
                        Console.WriteLine(string.Format("No mapping for index 0x{0:x4} should be at 0x{1:x4}", idx, idx + 0x200));
                        continue;
                    }

                    uint totalsize = 0;

                    slot.mappingAccessType = od.accesstype;
                    slot.mappingloc = od.prop.CO_storageGroup;

                    for (ushort subindex= 1; subindex<= mapping.Getmaxsubindex();subindex++)
                    {
                        ODentry sub = mapping.Getsubobject(subindex);
                        if (sub == null)
                            continue;

                        //Decode the mapping

                        UInt32 data = 0;

                        if (sub.defaultvalue.Length < 10)
                            continue;

                        if (sub.defaultvalue != "")
                            data = Convert.ToUInt32(sub.defaultvalue, EDSsharp.Getbase(sub.defaultvalue));

                        if (data == 0)
                            continue;

                        byte datasize = (byte)(data & 0x000000FF);
                        UInt16 pdoindex = (UInt16)((data >> 16) & 0x0000FFFF);
                        byte pdosub = (byte)((data >> 8) & 0x000000FF);

                        totalsize += datasize;

                        Console.WriteLine(string.Format("Mapping 0x{0:x4}/{1:x2} size {2}", pdoindex, pdosub, datasize));

                        //validate this against what is in the actual object mapped
                        try
                        {
                            ODentry maptarget;
                            if (pdosub == 0)
                            {
                                if (eds.tryGetODEntry(pdoindex, out maptarget) == false)
                                {
                                    Console.WriteLine("MAPPING FAILED");
                                    //Critical PDO error
                                    return;
                                }
                            }
                            else
                                maptarget = eds.ods[pdoindex].Getsubobject(pdosub);

                            if (maptarget.prop.CO_disabled == false && datasize == (maptarget.Sizeofdatatype()))
                            {
                                //mappingfail = false;
                            }
                            else
                            {
                                Console.WriteLine(String.Format("MAPPING FAILED {0} != {1}", datasize, maptarget.Sizeofdatatype()));
                            }

                            slot.Mapping.Add(maptarget);
                        }
                        catch (Exception) { }
                    }

                    Console.WriteLine(String.Format("Total PDO Size {0}\n", totalsize));

                    slots.Add(slot);
                }
            }

        }

        /// <summary>
        /// Rebuild the communication and mapping paramaters from the
        /// lists the PDOhelper currently has. These live in the list pdoslots
        /// </summary>
        public void buildmappingsfromlists()
        {
            for(ushort x=0x1400;x<0x1c00;x++)
            {
                if (eds.ods.ContainsKey(x))
                    eds.ods.Remove(x);
            }

            foreach(PDOSlot slot in pdoslots)
            {

                ODentry config = new ODentry();
                config.Index = slot.ConfigurationIndex;
                config.datatype = DataType.PDO_COMMUNICATION_PARAMETER;
                config.objecttype = ObjectType.REC;

                ODentry sub = new ODentry("max sub-index", (ushort)slot.ConfigurationIndex, 0);
                sub.defaultvalue = "6";
                sub.datatype = DataType.UNSIGNED8;
                sub.accesstype = EDSsharp.AccessType.ro;
                config.addsubobject(0x00,sub);

                config.accesstype = slot.configAccessType;
                config.prop.CO_storageGroup = slot.configloc;
                config.Description = slot.Description;


                if (slot.isTXPDO())
                {

                    config.parameter_name = "TPDO communication parameter";
                    config.prop.CO_countLabel = "TPDO";

                    sub = new ODentry("COB-ID used by TPDO", (ushort)slot.ConfigurationIndex, 1);
                    sub.datatype = DataType.UNSIGNED32;
<<<<<<< HEAD
                    sub.defaultvalue = slot.COB.ToHexString();
=======
                    sub.defaultvalue = slot.COB.ToHexString();
                    if (slot.nodeidpresent)
                        sub.defaultvalue += " + $NODEID";
>>>>>>> origin/bugfix
                    sub.accesstype = EDSsharp.AccessType.rw;
                    config.addsubobject(0x01, sub);

                    sub = new ODentry("transmission type", (ushort)slot.ConfigurationIndex, 2);
                    sub.datatype = DataType.UNSIGNED8;
                    sub.defaultvalue = slot.transmissiontype.ToString();
                    sub.accesstype = EDSsharp.AccessType.rw;
                    config.addsubobject(0x02, sub);

                    sub = new ODentry("inhibit time", (ushort)slot.ConfigurationIndex, 3);
                    sub.datatype = DataType.UNSIGNED16;
                    sub.defaultvalue = slot.inhibit.ToString();
                    sub.accesstype = EDSsharp.AccessType.rw;
                    config.addsubobject(0x03, sub);

                    sub = new ODentry("compatibility entry", (ushort)slot.ConfigurationIndex, 4);
                    sub.datatype = DataType.UNSIGNED8;
                    sub.defaultvalue = "0";
                    sub.accesstype = EDSsharp.AccessType.rw;
                    config.addsubobject(0x04, sub);

                    sub = new ODentry("event timer", (ushort)slot.ConfigurationIndex, 5);
                    sub.datatype = DataType.UNSIGNED16;
                    sub.defaultvalue = slot.eventtimer.ToString();
                    sub.accesstype = EDSsharp.AccessType.rw;
                    config.addsubobject(0x05, sub);

                    sub = new ODentry("SYNC start value", (ushort)slot.ConfigurationIndex, 6);
                    sub.datatype = DataType.UNSIGNED8;
                    sub.defaultvalue = slot.syncstart.ToString(); ;
                    sub.accesstype = EDSsharp.AccessType.rw;
                    config.addsubobject(0x06, sub);

                }
                else
                {
                    config.parameter_name = "RPDO communication parameter";
                    config.prop.CO_countLabel = "RPDO";

                    sub = new ODentry("COB-ID used by RPDO", (ushort)slot.ConfigurationIndex, 1);
<<<<<<< HEAD
                    sub.datatype = DataType.UNSIGNED32;
                    sub.defaultvalue = slot.COB.ToHexString();
=======
                    sub.datatype = DataType.UNSIGNED32;
                    sub.defaultvalue = slot.COB.ToHexString();
                    if (slot.nodeidpresent)
                        sub.defaultvalue += " + $NODEID";
>>>>>>> origin/bugfix
                    sub.accesstype = EDSsharp.AccessType.rw;
                    config.addsubobject(0x01, sub);

                    sub = new ODentry("transmission type", (ushort)slot.ConfigurationIndex, 2);
                    sub.datatype = DataType.UNSIGNED8;
                    sub.defaultvalue = slot.transmissiontype.ToString();
                    sub.accesstype = EDSsharp.AccessType.rw;
                    config.addsubobject(0x02, sub);
                }

                eds.ods.Add(slot.ConfigurationIndex,config);

                ODentry mapping = new ODentry();
                mapping.Index = slot.MappingIndex;
                mapping.datatype = DataType.PDO_MAPPING;
                mapping.objecttype = ObjectType.REC;

                if(slot.isTXPDO())
                    mapping.parameter_name = "TPDO mapping parameter";
                else
                    mapping.parameter_name = "RPDO mapping parameter";

                mapping.prop.CO_storageGroup = slot.mappingloc;
                mapping.accesstype = slot.mappingAccessType;

                sub = new ODentry("Number of mapped objects", (ushort)slot.MappingIndex, 0);
                sub.datatype = DataType.UNSIGNED8;
                sub.defaultvalue = slot.Mapping.Count().ToString();
                sub.accesstype = EDSsharp.AccessType.rw;
                mapping.addsubobject(0x00, sub);

                byte mappingcount = 1;
                foreach (ODentry mapslot in slot.Mapping)
                {
                    sub = new ODentry(String.Format("Mapped object {0:x}",mappingcount), (ushort)slot.MappingIndex, mappingcount);
                    sub.datatype = DataType.UNSIGNED32;
                    sub.defaultvalue = string.Format("0x{0:x4}{1:x2}{2:x2}", mapslot.Index, mapslot.Subindex, mapslot.Sizeofdatatype());
                    sub.accesstype = EDSsharp.AccessType.rw;
                    mapping.addsubobject(mappingcount, sub);

                    mappingcount++;

                }
                eds.ods.Add(slot.MappingIndex,mapping);
               
            }
        }

        /// <summary>
        /// Add a PDO slot as set by index
        /// </summary>
        /// <param name="configindex"></param>
        public void addPDOslot(UInt16 configindex)
        {

            //quick range check, it must be a config index for an RXPDO or a TXPDO
            if( (configindex<0x1400) || (configindex >= 0x1a00)  || ((configindex>=0x1600) && (configindex<0x1800)))

                return;

            foreach(PDOSlot slot in pdoslots)
            {
                if (slot.ConfigurationIndex == configindex)
                    return;
            }

            bool isTXPDO = configindex >= 0x1800;

            PDOSlot newslot = new PDOSlot();
            newslot.ConfigurationIndex = configindex;

<<<<<<< HEAD

=======
>>>>>>> origin/bugfix
            newslot.COB = 0x180;        // Fixme need better defaults???
            newslot.configloc = "RAM";
            newslot.mappingloc = "RAM";

            pdoslots.Add(newslot);

        }

        /// <summary>
        /// This finds a gap in the PDO slots
        /// </summary>
        public UInt16 findPDOslotgap(bool isTXPDO)
        {
            //firstly find the first gap and place it there

            UInt16 startindex = 0x1400;

            if (isTXPDO)
                startindex = 0x1800;

            for(UInt16 index = startindex; index<(startindex+0x200);index++)
            {
                bool found = false;
                foreach(PDOSlot slot in pdoslots)
                {
                    if (slot.ConfigurationIndex == index)
                    {
                        found = true;
                        break;
                    }
                }

                if(found==false)
                {
                    return index;
                }
            }

            //no gaps
            return 0x0000;
        }
    }
}<|MERGE_RESOLUTION|>--- conflicted
+++ resolved
@@ -11,7 +11,7 @@
     {
 
         private UInt16 _MappingIndex;
-        private UInt16 _ConfigurationIndex;
+        private UInt16 _ConfigurationIndex;
         public bool nodeidpresent;
         public ushort ConfigurationIndex
         {
@@ -48,6 +48,7 @@
         public string mappingloc;
         public string configloc;
        
+
         public uint COB;
 
         public bool isTXPDO()
@@ -81,15 +82,15 @@
         public UInt16 eventtimer;
         public byte syncstart;
         public byte transmissiontype;
-        public string Description;
-
+        public string Description;
+
         public PDOSlot()
         {
             configloc = "PERSIST_COMM";
             mappingloc = "PERSIST_COMM";
             transmissiontype = 254;
             Mapping = new List<ODentry>();
-            Description = "";
+            Description = "";
     }
 
         public string getTargetName(ODentry od)
@@ -328,13 +329,9 @@
 
                     sub = new ODentry("COB-ID used by TPDO", (ushort)slot.ConfigurationIndex, 1);
                     sub.datatype = DataType.UNSIGNED32;
-<<<<<<< HEAD
-                    sub.defaultvalue = slot.COB.ToHexString();
-=======
-                    sub.defaultvalue = slot.COB.ToHexString();
-                    if (slot.nodeidpresent)
+                    sub.defaultvalue = slot.COB.ToHexString();
+                    if (slot.nodeidpresent)
                         sub.defaultvalue += " + $NODEID";
->>>>>>> origin/bugfix
                     sub.accesstype = EDSsharp.AccessType.rw;
                     config.addsubobject(0x01, sub);
 
@@ -375,15 +372,10 @@
                     config.prop.CO_countLabel = "RPDO";
 
                     sub = new ODentry("COB-ID used by RPDO", (ushort)slot.ConfigurationIndex, 1);
-<<<<<<< HEAD
-                    sub.datatype = DataType.UNSIGNED32;
-                    sub.defaultvalue = slot.COB.ToHexString();
-=======
-                    sub.datatype = DataType.UNSIGNED32;
-                    sub.defaultvalue = slot.COB.ToHexString();
-                    if (slot.nodeidpresent)
+                    sub.datatype = DataType.UNSIGNED32;
+                    sub.defaultvalue = slot.COB.ToHexString();
+                    if (slot.nodeidpresent)
                         sub.defaultvalue += " + $NODEID";
->>>>>>> origin/bugfix
                     sub.accesstype = EDSsharp.AccessType.rw;
                     config.addsubobject(0x01, sub);
 
@@ -455,10 +447,6 @@
             PDOSlot newslot = new PDOSlot();
             newslot.ConfigurationIndex = configindex;
 
-<<<<<<< HEAD
-
-=======
->>>>>>> origin/bugfix
             newslot.COB = 0x180;        // Fixme need better defaults???
             newslot.configloc = "RAM";
             newslot.mappingloc = "RAM";
