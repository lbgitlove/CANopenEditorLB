﻿using System;
using System.Collections.Generic;
using System.Linq;
using System.Text;
using System.Threading.Tasks;

namespace libEDSsharp
{

    public class PDOSlot
    {

        private UInt16 _MappingIndex;
        private UInt16 _ConfigurationIndex;

        public ushort ConfigurationIndex
        {
            get { return _ConfigurationIndex; }
            set {

                if(value==0)
                {
                    _ConfigurationIndex = 0;
                    _MappingIndex = 0;
                    return;
                }

                if ( ((value >= 0x1400) && (value < 0x1600)) || ((value >=0x1800) && (value <0x1a00)) )
                {
                    _ConfigurationIndex = value; _MappingIndex = (UInt16)(_ConfigurationIndex + (UInt16)0x200);
                }
                else
                {
                    throw new ArgumentOutOfRangeException("Configuration Index", "Must be between 0x1400 and 0x17FF");
                }
                   
                   
            }
        }

        public ushort MappingIndex
        {
            get { return _MappingIndex; }
        }
        
        public EDSsharp.AccessType mappingAccessType;
        public EDSsharp.AccessType configAccessType;
        public string mappingloc;
        public string configloc;

        public uint COB;

        public bool isTXPDO()
        {
            return ConfigurationIndex >= 0x1800;
        }

        public bool isRXPDO()
        {
            return ConfigurationIndex < 0x1800;
        }

        public bool invalid
        {
            get
            {
                return (COB & 0x80000000) != 0;
            }
            set
            {
                if (value == true)
                    COB = COB | 0x80000000;
                else
                    COB = COB & 0x0FFFFFFF;
            }
        }
 
        public List<ODentry> Mapping = new List<ODentry>();

        public UInt16 inhibit;
        public UInt16 eventtimer;
        public byte syncstart;
        public byte transmissiontype;

        public PDOSlot()
        {
            configloc = "PERSIST_COMM";
            mappingloc = "PERSIST_COMM";
            transmissiontype = 254;
            Mapping = new List<ODentry>();
        }

        public string getTargetName(ODentry od)
        {
            string target = "";

            if (od.Index >= 0x0002 && od.Index <= 0x007)
            {
                //the dummy objects
                switch (od.Index)
                {
                    case 0x002:
                        target = "0x0002/00/Dummy Int8";
                        break;
                    case 0x003:
                        target = "0x0003/00/Dummy Int16";
                        break;
                    case 0x004:
                        target = "0x0004/00/Dummy Int32";
                        break;
                    case 0x005:
                        target = "0x0005/00/Dummy UInt8";
                        break;
                    case 0x006:
                        target = "0x0006/00/Dummy UInt16";
                        break;
                    case 0x007:
                        target = "0x0007/00/Dummy UInt32";
                        break;
                }

            }
            else
            {
                target = String.Format("0x{0:x4}/{1:x2}/", od.Index, od.Subindex) + od.parameter_name;
            }

            return target;

        }

        public void insertMapping(int ordinal, ODentry entry)
        {
            int size = 0;
            foreach(ODentry e in Mapping)
            {
                size += e.Sizeofdatatype();
            }

            if (size + entry.Sizeofdatatype() > 64)
                return;

            Mapping.Insert(ordinal,entry);
        }

    }


    public class PDOHelper
    {

        EDSsharp eds;

        public PDOHelper(EDSsharp eds)
        {
            this.eds = eds;
        }

        public List<PDOSlot> pdoslots = new List<PDOSlot>();

        public void build_PDOlists()
        {
            //List<ODentry> odl = new List<ODentry>();
            build_PDOlist(0x1800,pdoslots);
            build_PDOlist(0x1400,pdoslots);

        }

        public void build_PDOlist(UInt16 startcob, List<PDOSlot> slots)
        {
            for (UInt16 idx = startcob; idx < startcob + 0x01ff; idx++)
            {
                if (eds.ods.ContainsKey(idx))
                {
                    ODentry od = eds.ods[idx];
                    if (od.prop.CO_disabled == true)
                        continue;

                    //protect against not completed new CommunicationParamater sections
                    //we probably could do better and do more checking but as long as
                    //we protect against the subobjects[1] read in a few lines all else is
                    //good
                    if (od.subobjects.Count <= 1)
                        continue;

                    PDOSlot slot = new PDOSlot();

                    bool nodeidpresent;

                    slot.COB = eds.GetNodeID(od.subobjects[1].defaultvalue, out nodeidpresent);

                    if (od.Containssubindex(2))
                        slot.transmissiontype = EDSsharp.ConvertToByte(od.Getsubobject(2).defaultvalue);
                    
                    if (od.Containssubindex(3))
                        slot.inhibit = EDSsharp.ConvertToUInt16(od.Getsubobject(3).defaultvalue);

                    if (od.Containssubindex(5))
                        slot.eventtimer = EDSsharp.ConvertToUInt16(od.Getsubobject(5).defaultvalue);

                    if (od.Containssubindex(6))                  
                        slot.syncstart = EDSsharp.ConvertToByte(od.Getsubobject(6).defaultvalue);

                    slot.ConfigurationIndex = idx;

                    slot.configAccessType = od.accesstype;
                    slot.configloc = od.prop.CO_storageGroup;


                    Console.WriteLine(String.Format("Found PDO Entry {0:x4} {1:x3}", idx, slot.COB));

                    //Look at mappings

                    ODentry mapping = eds.Getobject((ushort)(idx + 0x200));
                    if(mapping==null)
                    {
                        Console.WriteLine(string.Format("No mapping for index 0x{0:x4} should be at 0x{1:x4}", idx, idx + 0x200));
                        continue;
                    }

                    uint totalsize = 0;

                    slot.mappingAccessType = od.accesstype;
                    slot.mappingloc = od.prop.CO_storageGroup;

                    for (ushort subindex= 1; subindex<= mapping.Getmaxsubindex();subindex++)
                    {
                        ODentry sub = mapping.Getsubobject(subindex);
                        if (sub == null)
                            continue;

                        //Decode the mapping

                        UInt32 data = 0;

                        if (sub.defaultvalue.Length < 10)
                            continue;

                        if (sub.defaultvalue != "")
                            data = Convert.ToUInt32(sub.defaultvalue, EDSsharp.Getbase(sub.defaultvalue));

                        if (data == 0)
                            continue;

                        byte datasize = (byte)(data & 0x000000FF);
                        UInt16 pdoindex = (UInt16)((data >> 16) & 0x0000FFFF);
                        byte pdosub = (byte)((data >> 8) & 0x000000FF);

                        totalsize += datasize;

                        Console.WriteLine(string.Format("Mapping 0x{0:x4}/{1:x2} size {2}", pdoindex, pdosub, datasize));

                        //validate this against what is in the actual object mapped
                        try
                        {
                            ODentry maptarget;
                            if (pdosub == 0)
                            {
                                if (eds.tryGetODEntry(pdoindex, out maptarget) == false)
                                {
                                    Console.WriteLine("MAPPING FAILED");
                                    //Critical PDO error
                                    return;
                                }
                            }
                            else
                                maptarget = eds.ods[pdoindex].Getsubobject(pdosub);

                            if (maptarget.prop.CO_disabled == false && datasize == (maptarget.Sizeofdatatype()))
                            {
                                //mappingfail = false;
                            }
                            else
                            {
                                Console.WriteLine(String.Format("MAPPING FAILED {0} != {1}", datasize, maptarget.Sizeofdatatype()));
                            }

                            slot.Mapping.Add(maptarget);
                        }
                        catch (Exception) { }
                    }

                    Console.WriteLine(String.Format("Total PDO Size {0}\n", totalsize));

                    slots.Add(slot);
                }
            }

        }

        /// <summary>
        /// Rebuild the communication and mapping paramaters from the
        /// lists the PDOhelper currently has. These live in the list pdoslots
        /// </summary>
        public void buildmappingsfromlists()
        {
            for(ushort x=0x1400;x<0x1c00;x++)
            {
                if (eds.ods.ContainsKey(x))
                    eds.ods.Remove(x);
            }

            foreach(PDOSlot slot in pdoslots)
            {

                ODentry config = new ODentry();
                config.Index = slot.ConfigurationIndex;
                config.datatype = DataType.PDO_COMMUNICATION_PARAMETER;
                config.objecttype = ObjectType.REC;

                ODentry sub = new ODentry("max sub-index", (ushort)slot.ConfigurationIndex, 0);
                sub.defaultvalue = "6";
                sub.datatype = DataType.UNSIGNED8;
                sub.accesstype = EDSsharp.AccessType.ro;
                config.addsubobject(0x00,sub);

                config.accesstype = slot.configAccessType;
                config.prop.CO_storageGroup = slot.configloc;


                if (slot.isTXPDO())
                {

                    config.parameter_name = "TPDO communication parameter";
                    config.prop.CO_countLabel = "TPDO";

                    sub = new ODentry("COB-ID used by TPDO", (ushort)slot.ConfigurationIndex, 1);
                    sub.datatype = DataType.UNSIGNED32;
                    sub.defaultvalue = slot.COB.ToHexString();
                    sub.accesstype = EDSsharp.AccessType.rw;
                    config.addsubobject(0x01, sub);

                    sub = new ODentry("transmission type", (ushort)slot.ConfigurationIndex, 2);
                    sub.datatype = DataType.UNSIGNED8;
                    sub.defaultvalue = slot.transmissiontype.ToString();
                    sub.accesstype = EDSsharp.AccessType.rw;
                    config.addsubobject(0x02, sub);

                    sub = new ODentry("inhibit time", (ushort)slot.ConfigurationIndex, 3);
                    sub.datatype = DataType.UNSIGNED16;
                    sub.defaultvalue = slot.inhibit.ToString();
                    sub.accesstype = EDSsharp.AccessType.rw;
                    config.addsubobject(0x03, sub);

                    sub = new ODentry("compatibility entry", (ushort)slot.ConfigurationIndex, 4);
                    sub.datatype = DataType.UNSIGNED8;
                    sub.defaultvalue = "0";
                    sub.accesstype = EDSsharp.AccessType.rw;
                    config.addsubobject(0x04, sub);

                    sub = new ODentry("event timer", (ushort)slot.ConfigurationIndex, 5);
                    sub.datatype = DataType.UNSIGNED16;
                    sub.defaultvalue = slot.eventtimer.ToString();
                    sub.accesstype = EDSsharp.AccessType.rw;
                    config.addsubobject(0x05, sub);

                    sub = new ODentry("SYNC start value", (ushort)slot.ConfigurationIndex, 6);
                    sub.datatype = DataType.UNSIGNED8;
                    sub.defaultvalue = slot.syncstart.ToString(); ;
                    sub.accesstype = EDSsharp.AccessType.rw;
                    config.addsubobject(0x06, sub);

                }
                else
                {
                    config.parameter_name = "RPDO communication parameter";
                    config.prop.CO_countLabel = "RPDO";

                    sub = new ODentry("COB-ID used by RPDO", (ushort)slot.ConfigurationIndex, 1);
                    sub.datatype = DataType.UNSIGNED32;
                    sub.defaultvalue = slot.COB.ToHexString();
                    sub.accesstype = EDSsharp.AccessType.rw;
                    config.addsubobject(0x01, sub);

                    sub = new ODentry("transmission type", (ushort)slot.ConfigurationIndex, 2);
                    sub.datatype = DataType.UNSIGNED8;
                    sub.defaultvalue = slot.transmissiontype.ToString();
                    sub.accesstype = EDSsharp.AccessType.rw;
                    config.addsubobject(0x02, sub);
                }

                eds.ods.Add(slot.ConfigurationIndex,config);

                ODentry mapping = new ODentry();
                mapping.Index = slot.MappingIndex;
                mapping.datatype = DataType.PDO_MAPPING;
                mapping.objecttype = ObjectType.REC;

                if(slot.isTXPDO())
                    mapping.parameter_name = "TPDO mapping parameter";
                else
                    mapping.parameter_name = "RPDO mapping parameter";

                mapping.prop.CO_storageGroup = slot.mappingloc;
                mapping.accesstype = slot.mappingAccessType;

                sub = new ODentry("Number of mapped objects", (ushort)slot.MappingIndex, 0);
                sub.datatype = DataType.UNSIGNED8;
                sub.defaultvalue = slot.Mapping.Count().ToString();
                sub.accesstype = EDSsharp.AccessType.rw;
                mapping.addsubobject(0x00, sub);

                byte mappingcount = 1;
                foreach (ODentry mapslot in slot.Mapping)
                {
                    sub = new ODentry(String.Format("Mapped object {0:x}",mappingcount), (ushort)slot.MappingIndex, mappingcount);
                    sub.datatype = DataType.UNSIGNED32;
                    sub.defaultvalue = string.Format("0x{0:x4}{1:x2}{2:x2}", mapslot.Index, mapslot.Subindex, mapslot.Sizeofdatatype());
                    sub.accesstype = EDSsharp.AccessType.rw;
                    mapping.addsubobject(mappingcount, sub);

                    mappingcount++;

                }
                eds.ods.Add(slot.MappingIndex,mapping);
               
            }
        }

        /// <summary>
        /// Add a PDO slot as set by index
        /// </summary>
        /// <param name="configindex"></param>
        public void addPDOslot(UInt16 configindex)
        {

            //quick range check, it must be a config index for an RXPDO or a TXPDO
            if( (configindex<0x1400) || (configindex >= 0x1a00)  || ((configindex>=0x1600) && (configindex<0x1800)))

                return;

            foreach(PDOSlot slot in pdoslots)
            {
                if (slot.ConfigurationIndex == configindex)
                    return;
            }

            bool isTXPDO = configindex >= 0x1800;

            PDOSlot newslot = new PDOSlot();
            newslot.ConfigurationIndex = configindex;

<<<<<<< HEAD

            newslot.COB = 0x180; //Fixme need a better default???
=======
            newslot.COB = 0x180;        // Fixme need better defaults???
            newslot.configloc = "RAM";
            newslot.mappingloc = "RAM";
>>>>>>> 1f089fe5

            pdoslots.Add(newslot);

        }

        /// <summary>
        /// This finds a gap in the PDO slots
        /// </summary>
        public UInt16 findPDOslotgap(bool isTXPDO)
        {
            //firstly find the first gap and place it there

            UInt16 startindex = 0x1400;

            if (isTXPDO)
                startindex = 0x1800;

            for(UInt16 index = startindex; index<(startindex+0x200);index++)
            {
                bool found = false;
                foreach(PDOSlot slot in pdoslots)
                {
                    if (slot.ConfigurationIndex == index)
                    {
                        found = true;
                        break;
                    }
                }

                if(found==false)
                {
                    return index;
                }
            }

            //no gaps
            return 0x0000;
        }
    }
}<|MERGE_RESOLUTION|>--- conflicted
+++ resolved
@@ -440,14 +440,10 @@
             PDOSlot newslot = new PDOSlot();
             newslot.ConfigurationIndex = configindex;
 
-<<<<<<< HEAD
-
-            newslot.COB = 0x180; //Fixme need a better default???
-=======
+
             newslot.COB = 0x180;        // Fixme need better defaults???
             newslot.configloc = "RAM";
             newslot.mappingloc = "RAM";
->>>>>>> 1f089fe5
 
             pdoslots.Add(newslot);
 
