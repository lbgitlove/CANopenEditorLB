--- conflicted
+++ resolved
@@ -649,14 +649,10 @@
         [EdsExport]
         public bool LSS_Supported;
 
-<<<<<<< HEAD
-        public DeviceInfo()
-=======
         //[EdsExport] @fixme place this in EDS as comment
         public string LSS_Type = "";
 
-        public DeviceInfo(Dictionary<string, string> section)
->>>>>>> 59f573a1
+        public DeviceInfo()
         {
             infoheader = "CAN OPEN DeviceInfo";
             edssection = "DeviceInfo";
@@ -1948,11 +1944,7 @@
 
         static public UInt16 ConvertToUInt16(string defaultvalue)
         {
-<<<<<<< HEAD
-            if (defaultvalue == null || defaultvalue == "")
-=======
             if (defaultvalue == null || defaultvalue == "" )
->>>>>>> 59f573a1
                 return 0;
 
             return (Convert.ToUInt16(defaultvalue, getbase(defaultvalue)));
@@ -1960,11 +1952,7 @@
 
         static public UInt32 ConvertToUInt32(string defaultvalue)
         {
-<<<<<<< HEAD
-            if (defaultvalue == null || defaultvalue == "")
-=======
             if (defaultvalue == null || defaultvalue == "" )
->>>>>>> 59f573a1
                 return 0;
 
             return (Convert.ToUInt32(defaultvalue, getbase(defaultvalue)));
@@ -2020,23 +2008,15 @@
         public UInt32 GetNodeID(string input, out bool nodeidpresent)
         {
 
-<<<<<<< HEAD
             if (input == null || input == "")
-=======
-            if(input==null || input=="")
->>>>>>> 59f573a1
             {
                 nodeidpresent = false;
                 return 0;
             }
 
-<<<<<<< HEAD
             input = input.ToUpper(); //catch all types of nodeid
 
             if (input.Contains("$NODEID"))
-=======
-            if(input.Contains("$NODEID"))
->>>>>>> 59f573a1
                 nodeidpresent = true;
             else
                 nodeidpresent = false;
