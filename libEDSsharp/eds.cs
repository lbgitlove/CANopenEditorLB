/*
    This file is part of libEDSsharp.

    libEDSsharp is free software: you can redistribute it and/or modify
    it under the terms of the GNU General Public License as published by
    the Free Software Foundation, either version 3 of the License, or
    (at your option) any later version.

    libEDSsharp is distributed in the hope that it will be useful,
    but WITHOUT ANY WARRANTY; without even the implied warranty of
    MERCHANTABILITY or FITNESS FOR A PARTICULAR PURPOSE.  See the
    GNU General Public License for more details.

    You should have received a copy of the GNU General Public License
    along with libEDSsharp.  If not, see <http://www.gnu.org/licenses/>.
 
    Copyright(c) 2016 - 2019 Robin Cornelius <robin.cornelius@gmail.com>
*/

using System;
using System.Collections.Generic;
using System.Linq;
using System.Text;
using System.Threading.Tasks;
using System.IO;
using System.Text.RegularExpressions;
using System.Globalization;
using System.Reflection;

 
namespace libEDSsharp
{

   
    public enum DataType
    {
        UNKNOWN = 0,
        BOOLEAN = 1,
        INTEGER8 = 2,
        INTEGER16 = 3,
        INTEGER32 = 4,
        UNSIGNED8 = 5,
        UNSIGNED16 = 6,
        UNSIGNED32 = 7,
        REAL32 = 8,
        VISIBLE_STRING = 9,
        OCTET_STRING = 0x0A,
        UNICODE_STRING = 0x0B,
        TIME_OF_DAY = 0x0C,
        TIME_DIFFERENCE = 0x0D,
        DOMAIN = 0x0F,
        INTEGER24 = 0x10,
        REAL64 = 0x11,
        INTEGER40 = 0x12,
        INTEGER48 = 0x13,
        INTEGER56 = 0x14,
        INTEGER64 = 0x15,
        UNSIGNED24 = 0x16,
        UNSIGNED40 = 0x18,
        UNSIGNED48 = 0x19,
        UNSIGNED56 = 0x1A,
        UNSIGNED64 = 0x1B,

        PDO_COMMUNICATION_PARAMETER = 0x20,  //PDO_CommPar
        PDO_MAPPING  = 0x21, //PDO_Mapping
        SDO_PARAMETER = 0x22,
        IDENTITY = 0x23,

    }

    public enum ObjectType
    {
        UNKNOWN = -1,
        NULL = 0,
        DOMAIN =2,
        DEFTYPE=5,
        DEFSTRUCT=6,
        VAR = 7,
        ARRAY = 8,
        REC = 9,
    }

    //Additional Info for CANOpenNode c and h generation
    public class StorageLocation : List<string>
    {
        public StorageLocation()
        {
            /* those are the values used in CANopenNode, starting at index "1".
             * Don't change the indexes, they are also used as binary flags */
            Add("Unused");
            Add("ROM");
            Add("RAM");
            Add("EEPROM");
        }

        new public void Add(string item)
        {
            /* we check if the storage location already exists */
            if ( ! Contains(item))
            {
                base.Add(item);
            }
        }
    }

    public enum PDOMappingType
    {
        no=0,
        optional=1,
        RPDO=2,
        TPDO=3,
        @default=4,
    }

 

    public class EdsExport : Attribute
    {
        public UInt16 maxlength;
        public bool commentonly=false;

        //mehmeh
        public EdsExport()
        {
        }

        public EdsExport(UInt16 maxlength)
        {
            this.maxlength = maxlength;
        }

        public bool IsReadOnly()
        {
            return commentonly;
        }

      
    }

    public class DcfExport : EdsExport
    {
    }

    public class InfoSection
    {
        protected Dictionary<string, string> section;

        protected string infoheader;
        protected string edssection;

        public enum Filetype
        {
            File_EDS,
            File_DCF
        }

        public virtual void Parse(Dictionary<string, string> section)
        {

            this.section = section;

            FieldInfo[] fields = this.GetType().GetFields();

            foreach (FieldInfo f in fields)
            {
                if(Attribute.IsDefined(f, typeof(EdsExport)))
                    GetField(f.Name, f.Name);

                if (Attribute.IsDefined(f, typeof(DcfExport)))
                    GetField(f.Name, f.Name);
            }

        }

        public bool GetField(string name, string varname)
        {
            FieldInfo f = null;

            try 
            {
                foreach (var element in section)
                {
                    if (String.Equals(element.Key, name, StringComparison.OrdinalIgnoreCase))
                    {

                        name = element.Key;
                        Type tx = this.GetType();

                        f = tx.GetField(varname);
                        object var = null;

                        switch (f.FieldType.Name)
                        {
                            case "String":
                                var = section[name];
                                break;

                            case "UInt32":
                                var = Convert.ToUInt32(section[name], EDSsharp.Getbase(section[name]));
                                break;

                            case "Int16":
                                var = Convert.ToInt16(section[name], EDSsharp.Getbase(section[name]));
                                break;

                            case "UInt16":
                                var = Convert.ToUInt16(section[name], EDSsharp.Getbase(section[name]));
                                break;

                            case "Byte":
                                var = Convert.ToByte(section[name], EDSsharp.Getbase(section[name]));
                                break;

                            case "Boolean":
                                var = section[name] == "1"; //because Convert is Awesome
                                break;

                            default:
                                Console.WriteLine(String.Format("Unhanded variable {0} for {1}", f.FieldType.Name, varname));
                                break;
                        }

                        if (var != null)
                        {
                            tx.GetField(varname).SetValue(this, var);
                            return true;
                        }
                    }
                }
            }
            catch (Exception e)
            {
                if (e is OverflowException)
                {
                    Warnings.warning_list.Add(string.Format("Warning parsing {0} tried to fit {1} into {2}", name, section[name], f.FieldType.Name));
                }
            }

            return false;
        }

        public override string ToString()
        {
            string msg;

            msg = $"*****************************************************{Environment.NewLine}";
            msg += $"*{String.Format("{0," + ((51 + infoheader.Length) / 2).ToString() + "}", infoheader),-51}*{Environment.NewLine}";
            msg += $"*****************************************************{Environment.NewLine}";

            Type tx = this.GetType();
            FieldInfo[] fields = this.GetType().GetFields();

            foreach (FieldInfo f in fields)
            {
                msg += $"{f.Name,-28}: {f.GetValue(this).ToString()}{Environment.NewLine}";
            }

            return msg;
        }

        public void Write(StreamWriter writer, Filetype ft)
        {
            writer.WriteLine("[" + edssection + "]");
            Type tx = this.GetType();
            FieldInfo[] fields = this.GetType().GetFields();

            foreach (FieldInfo f in fields)
            {

                if ((ft==Filetype.File_EDS) && (!Attribute.IsDefined(f, typeof(EdsExport))))
                    continue;

                if ((ft == Filetype.File_DCF) && (!(Attribute.IsDefined(f, typeof(DcfExport)) || Attribute.IsDefined(f, typeof(EdsExport)))))
                    continue;

                if (f.GetValue(this) == null)
                    continue;

                EdsExport ex = (EdsExport)f.GetCustomAttribute(typeof(EdsExport));

                bool comment = ex.IsReadOnly();

                if (f.FieldType.Name == "Boolean")
                {
                    writer.WriteLine(string.Format("{2}{0}={1}", f.Name, ((bool)f.GetValue(this)) == true ? 1 : 0,comment==true?";":""));
                }
                else
                {
                    writer.WriteLine(string.Format("{2}{0}={1}", f.Name, f.GetValue(this).ToString(), comment == true ? ";" : ""));
                }
            }

            writer.WriteLine("");

        }
       
    }

 
    public class MandatoryObjects : SupportedObjects
    {
        public MandatoryObjects()
            : base()
         {
              infoheader = "Mandatory Objects";
              edssection = "MandatoryObjects";
         }

         public MandatoryObjects(Dictionary<string, string> section)
             : this()
         {
             Parse(section);
         }
    }

    public class OptionalObjects : SupportedObjects
    {
        public OptionalObjects()
            : base()
        {
            infoheader = "Optional Objects";
            edssection = "OptionalObjects";
        }

        public OptionalObjects(Dictionary<string, string> section)
            : this()
        {
            Parse(section);
        }
    }

    public class ManufacturerObjects : SupportedObjects
    {
        public ManufacturerObjects() : base()
        {
            infoheader = "Manufacturer Objects";
            edssection = "ManufacturerObjects";
        }

        public ManufacturerObjects(Dictionary<string, string> section)
            : this()
        {
            Parse(section);
        }
    }

    public class SupportedObjects
    {

        public Dictionary<int, int> objectlist;
        public string infoheader;
        public string edssection;
        public string countmsg = "SupportedObjects";

        public SupportedObjects()
        {
            objectlist = new Dictionary<int, int>();
        }

        public virtual void Parse(Dictionary<string, string> section)
        {
            objectlist = new Dictionary<int, int>();
            foreach(KeyValuePair<string,string> kvp in section)
            {
                if(kvp.Key.ToLower()=="supportedobjects")
                    continue;

                if (kvp.Key.ToLower() == "nrofentries")
                    continue;

                int count = Convert.ToInt16(kvp.Key, EDSsharp.Getbase(kvp.Key));
                int target = Convert.ToInt16(kvp.Value, EDSsharp.Getbase(kvp.Value));
                objectlist.Add(count, target);
            }
        }

        public override string ToString()
        {
            string msg;

            msg = $"*****************************************************{Environment.NewLine}";
            msg += $"*{String.Format("{0," + ((51 + infoheader.Length) / 2).ToString() + "}", infoheader),-51}*{Environment.NewLine}";
            msg += $"*****************************************************{Environment.NewLine}";
            msg += $"}}{Environment.NewLine}{countmsg} = {objectlist.Count}{Environment.NewLine}";
            foreach(KeyValuePair<int,int> kvp in objectlist)
            {
                msg += $"{kvp.Key,-5}: {kvp.Value:x4}{Environment.NewLine}";
            }

            return msg;

        }

        public void Write(StreamWriter writer)
        {
            writer.WriteLine("[" + edssection + "]");
            writer.WriteLine(string.Format("{0}={1}", countmsg,objectlist.Count));
            foreach (KeyValuePair<int, int> kvp in objectlist)
            {
                writer.WriteLine(string.Format("{0}=0x{1:X4}", kvp.Key, kvp.Value));
            }

            writer.WriteLine("");
        }

    }

    public class Comments
    {

        public List<string> comments = new List<string>();
        public string infoheader = "Comments";
        public string edssection = "Comments";

        public Comments()
        {
           
        }

        public Comments(Dictionary<string, string> section) 
        {
            Parse(section);
        }

        public virtual void Parse(Dictionary<string, string> section)
        {
            comments = new List<string>();
            foreach (KeyValuePair<string, string> kvp in section)
            {
                if (kvp.Key == "Lines")
                    continue;

                comments.Add(kvp.Value);

            }
        }

        public override string ToString()
        {
            string msg;

            msg = $"*****************************************************{Environment.NewLine}";
            msg += $"*{String.Format("{0," + ((51 + infoheader.Length) / 2).ToString() + "}", infoheader),-51}*{Environment.NewLine}";
            msg += $"*****************************************************{Environment.NewLine}";
            msg += $"{Environment.NewLine}Lines = {comments.Count}{Environment.NewLine}";
            foreach (string s in comments)
            {
                msg += $"{s}{Environment.NewLine}";
            }

            return msg;

        }

        public void Write(StreamWriter writer)
        {
            if(comments == null)
            {
                comments = new List<string>();
            }

            writer.WriteLine("[" + edssection + "]");

            writer.WriteLine(string.Format("Lines={0}", comments.Count));

            int count = 1;
            foreach (string s in comments)
            {
                writer.WriteLine(string.Format("Line{0}={1}", count, s));
                count++;
            }

            writer.WriteLine("");
        }   
    }


    public class Dummyusage : InfoSection
    {
        [EdsExport]
        public bool Dummy0001;
        [EdsExport]
        public bool Dummy0002;
        [EdsExport]
        public bool Dummy0003;
        [EdsExport]
        public bool Dummy0004;
        [EdsExport]
        public bool Dummy0005;
        [EdsExport]
        public bool Dummy0006;
        [EdsExport]
        public bool Dummy0007;

 
        public Dummyusage()
        {
             infoheader = "CAN OPEN Dummy Usage";
             edssection = "DummyUsage";
        }

        public Dummyusage(Dictionary<string, string> section) : this()
        {
            Parse(section);
        }
    }

    public class FileInfo : InfoSection
    {
        [EdsExport]
        public string FileName="";//=example_objdict.eds
        [EdsExport]
        public byte FileVersion;//=1
        [EdsExport]
        public byte FileRevision;//=1

        [DcfExport]
        public string LastEDS = "";

        public byte EDSVersionMajor;//=4.0
        
        public byte EDSVersionMinor;//=4.0
        [EdsExport]
        public string EDSVersion="";

        [EdsExport(maxlength=243)]
        public string Description="";//= //max 243 characters

        public DateTime CreationDateTime;//
        [EdsExport]
        public string CreationTime="";
        [EdsExport]
        public string CreationDate="";

        [EdsExport(maxlength = 245)]
        public string CreatedBy = "";//=CANFestival //max245
        
        public DateTime ModificationDateTime;//

        [EdsExport]
        public string ModificationTime="";
        [EdsExport]
        public string ModificationDate="";

        [EdsExport(maxlength = 244)]
        public string ModifiedBy="";//=CANFestival //max244

        //Folder CO_OD.c and CO_OD.h will be exported into
        public string exportFolder = "";


        public FileInfo(Dictionary<string, string> section) : this()
        {
            Parse(section);
        }

        public FileInfo()
        {
            infoheader = "CAN OPEN FileInfo";
            edssection = "FileInfo";
        }


        override public void Parse(Dictionary<string, string> section)
        {

            base.Parse(section);

            string dtcombined = "";
            try
            {
                if (section.ContainsKey("CreationTime") && section.ContainsKey("CreationDate"))
                {
                    dtcombined = section["CreationTime"].Replace(" ","") + " " + section["CreationDate"];
                    CreationDateTime = DateTime.ParseExact(dtcombined, "h:mmtt MM-dd-yyyy", CultureInfo.InvariantCulture);
                }
            }
            catch(Exception e)
            {
                if (e is System.FormatException)
                {
                    Warnings.warning_list.Add(String.Format("Unable to parse DateTime {0} for CreationTime, not in DS306 format", dtcombined));
                }
            }

            try
            {
                if (section.ContainsKey("ModificationTime") && section.ContainsKey("ModificationTime"))
                {
                    dtcombined = section["ModificationTime"].Replace(" ", "") + " " + section["ModificationDate"];
                    ModificationDateTime = DateTime.ParseExact(dtcombined, "h:mmtt MM-dd-yyyy", CultureInfo.InvariantCulture);
                }
            }
            catch (Exception e)
            {
                if (e is System.FormatException)
                {
                    Warnings.warning_list.Add(String.Format("Unable to parse DateTime {0} for ModificationTime, not in DS306 format", dtcombined));
                }
            }


            try
            {
                if (section.ContainsKey("EDSVersion"))
                {
                    string[] bits = section["EDSVersion"].Split('.');
                    if (bits.Length >= 1)
                        EDSVersionMajor = Convert.ToByte(bits[0]);
                    if (bits.Length >= 2)
                        EDSVersionMinor = Convert.ToByte(bits[1]);
                    //EDSVersion = String.Format("{0}.{1}", EDSVersionMajor, EDSVersionMinor);
                }
            }
            catch
            {
                Warnings.warning_list.Add(String.Format("Unable to parse EDS version {0}", section["EDSVersion"]));
            }

        }
    }

    public class DeviceInfo : InfoSection
    {

        [EdsExport]
        public string VendorName="";
        [EdsExport]
        public UInt32 VendorNumber;

        [EdsExport]
        public string ProductName="";
        [EdsExport]
        public UInt32 ProductNumber;
        [EdsExport]
        public UInt32 RevisionNumber;

        [EdsExport]
        public bool BaudRate_10;
        [EdsExport]
        public bool BaudRate_20;
        [EdsExport]
        public bool BaudRate_50;
        [EdsExport]
        public bool BaudRate_125;
        [EdsExport]
        public bool BaudRate_250;
        [EdsExport]
        public bool BaudRate_500;
        [EdsExport]
        public bool BaudRate_800;
        [EdsExport]
        public bool BaudRate_1000;

        [EdsExport]
        public bool SimpleBootUpMaster;
        [EdsExport]
        public bool SimpleBootUpSlave;

        [EdsExport]
        public byte Granularity;
        [EdsExport]
        public bool DynamicChannelsSupported;

        [EdsExport]
        public byte CompactPDO;

        [EdsExport]
        public bool GroupMessaging;

        [EdsExport]
        public UInt16 NrOfRXPDO;

        [EdsExport]
        public UInt16 NrOfTXPDO;

        [EdsExport]
        public bool LSS_Supported;

        [EdsExport(commentonly=true)] //comment only, not supported by eds
        public string LSS_Type = "Server";

        public DeviceInfo()
        {
            infoheader = "CAN OPEN DeviceInfo";
            edssection = "DeviceInfo";
        }

        public DeviceInfo(Dictionary<string, string> section) : this()
        {
            Parse(section);
        }
    }


    public class DeviceCommissioning : InfoSection
    {

        public DeviceCommissioning()
        {
            infoheader = "CAN OPEN DeviceCommissioning";
            edssection = "DeviceCommissioning";
        }

        public DeviceCommissioning(Dictionary<string, string> section) : this()
        {
            Parse(section);
        }

        [DcfExport]
        public byte NodeId = 0;

        [DcfExport(maxlength = 246)]
        public string NodeName; //Max 246 characters

        [DcfExport]
        public UInt16 BaudRate;

        [DcfExport]
        public UInt32 NetNumber;

        [DcfExport(maxlength = 243)]
        public string NetworkName; //Max 243 characters

        [DcfExport]
        public bool CANopenManager;  //1 = CANopen manager, 0 or missing = not the manager

        [DcfExport]
        public UInt32 LSS_SerialNumber;

    }

    public class SupportedModules : InfoSection
    {
        [EdsExport]
        public UInt16 NrOfEntries;

        public SupportedModules()
        {
            infoheader = "CAN OPEN Supported Modules";
            edssection = "SupportedModules";
        }

        public SupportedModules(Dictionary<string, string> section) : this()
        {
            Parse(section);
        }

       
    }

    public class ConnectedModules : SupportedObjects
    {
        [EdsExport]
        public UInt16 NrOfEntries
        {
            get {  return (UInt16)connectedmodulelist.Count;  }
        }

        public Dictionary<int, int> connectedmodulelist;

        public ConnectedModules()
        {
            infoheader = "CAN OPEN Connected Modules";
            edssection = "ConnectedModules";
            countmsg = "NrOfEntries";
            connectedmodulelist = new Dictionary<int, int>();
        }

        public ConnectedModules(Dictionary<string, string> section) : this()
        {
            Parse(section);

            
            foreach(KeyValuePair<int,int> kvp in this.objectlist)
            {


                UInt16 K = (UInt16)kvp.Value;
                UInt16 V = (UInt16)kvp.Key;

                connectedmodulelist.Add(K, V);


            }

        }
     
    }

    public class MxFixedObjects : SupportedObjects
    {
        [EdsExport]
        public UInt16 NrOfEntries
        {
            get { return (UInt16)connectedmodulelist.Count; }
        }

        public Dictionary<int, int> connectedmodulelist;

        private int _moduleindex;

        public int Moduleindex
        {
            get { return _moduleindex; }
            set { _moduleindex = value; edssection = String.Format("M{0}FixedObjects",value); }
        }

        public MxFixedObjects(UInt16 modindex)
        {
            infoheader = "CAN OPEN Module Fixed Objects";
            this.Moduleindex = modindex;
            countmsg = "NrOfEntries";
            connectedmodulelist = new Dictionary<int, int>();
        }

        public MxFixedObjects(Dictionary<string, string> section, UInt16 modindex) : this(modindex)
        {
            Parse(section);

            foreach (KeyValuePair<int, int> kvp in this.objectlist)
            {
                connectedmodulelist.Add((UInt16)kvp.Value, (UInt16)kvp.Key);
            }
        }

    }



    public class ModuleInfo : InfoSection
    {
        [EdsExport(maxlength = 248)]
        public string ProductName;

        [EdsExport]
        public byte ProductVersion;

        [EdsExport]
        public byte ProductRevision;

        [EdsExport]
        public string OrderCode;

        UInt16 moduleindex = 0;

        public ModuleInfo(UInt16 moduleindex)
        {
            this.moduleindex = moduleindex;
            infoheader = "CAN OPEN Module Info " + moduleindex.ToString();
            edssection = string.Format("M{0}{1}", moduleindex, "ModuleInfo");
        }

        public ModuleInfo(Dictionary<string, string> section, UInt16 moduleindex) : this (moduleindex)
        {
            Parse(section);
        }
    }


    public class ModuleComments : Comments
    {

        UInt16 moduleindex;

        public ModuleComments(UInt16 moduleindex)
        {
            this.moduleindex = moduleindex;
            infoheader = "CAN OPEN Module Comments " + moduleindex.ToString();
            edssection = string.Format("M{0}{1}", moduleindex, "Comments");
        }

        public ModuleComments(Dictionary<string, string> section,UInt16 moduleindex) : this (moduleindex)
        {
            Parse(section);
        }


    }

    public class ModuleSubExtends : SupportedObjects
    {

        UInt16 moduleindex;

        public ModuleSubExtends(UInt16 moduleindex)
              : base()
        {
            this.moduleindex = moduleindex;
            infoheader = "CAN OPEN ModuleSubExtends "+moduleindex.ToString();
            edssection = string.Format("M{0}{1}", moduleindex, "SubExtends");
        }

        public ModuleSubExtends(Dictionary<string, string> section, UInt16 moduleindex)
              : this(moduleindex)
        {
            Parse(section);
        }

    }

    public class ODSubentry : ODentry
    {


    }


    public class ODentry
    {

        private UInt16 _index;

        /// <summary>
        /// The index of the object in the Object Dictionary
        /// This cannot be set for child objects, if you read a child object you get the parents index
        /// </summary>
        [EdsExport]
        public UInt16 Index
        {
            get
            {
                if (parent != null)
                    return parent.Index;
                else
                    return _index;
            }
            set
            {
                if(parent == null)
                {
                    _index = value;
                }
                else
                {
                    throw (new Exception("Typing to set index of a subobject"));
                }
               
            }
        }

        [EdsExport]
        public string parameter_name = "";

        [DcfExport]
        public string denotation = "";

        [EdsExport]
        public ObjectType objecttype;
        [EdsExport]
        public DataType datatype;
        [EdsExport]
        public EDSsharp.AccessType accesstype;

        [EdsExport]
        public string defaultvalue = "";

        [EdsExport]
        public string LowLimit = "";

        [EdsExport]
        public string HighLimit = "";

        [DcfExport]
        public string actualvalue = "";

        [EdsExport]
        public Byte ObjFlags = 0;

        [EdsExport]
        public byte CompactSubObj = 0;

        [EdsExport]
        public bool PDOMapping
        {
            get
            {
                return PDOtype != PDOMappingType.no;
            }
        }

        //FIXME Count "If several modules are gathered to form a new Sub-Index,
        //then the number is 0, followed by semicolon and the
        //number of bits that are created per module to build a new
        //Sub-Index"

        [EdsExport]
        public byte count = 0;

        [EdsExport]
        public byte ObjExtend = 0;

        public PDOMappingType PDOtype;

        //CANopenNode specific extra storage
        public string Label = "";
        public string Description = "";

        public string StorageLocation = "RAM";
        public SortedDictionary<UInt16, ODentry> subobjects = new SortedDictionary<UInt16, ODentry>();
        public ODentry parent = null;

        public string AccessFunctionName = "";
        public string AccessFunctionPreCode ="";

        public bool Disabled = false;

        public bool TPDODetectCos = false;

        //XDD Extensions//
        public string uniqueID;

        /// <summary>
        /// Used when writing out objects to know if we are writing the normal or the module parts out
        /// Two module parts subext and fixed are available.
        /// </summary>
        public enum Odtype
        {
            NORMAL,
            SUBEXT,
            FIXED,
        }

        /// <summary>
        /// Empty object constructor
        /// </summary>
        public ODentry()
        {

        }

        /// <summary>
        /// ODentry constructor for a simple VAR type
        /// </summary>
        /// <param name="parameter_name">Name of Object Dictionary Entry</param>
        /// <param name="index">Index of object in object dictionary</param>
        /// <param name="datatype">Type of this objects data</param>
        /// <param name="defaultvalue">Default value (always set as a string)</param>
        /// <param name="accesstype">Allowed CANopen access permissions</param>
        /// <param name="PDOMapping">Allowed PDO mapping options</param>
        public ODentry(string parameter_name,UInt16 index, DataType datatype, string defaultvalue, EDSsharp.AccessType accesstype, PDOMappingType PDOMapping)
        {
            this.parameter_name = parameter_name;
            this.Index = index;
            this.objecttype = ObjectType.VAR;
            this.datatype = datatype;
            this.defaultvalue = defaultvalue;


            if (accesstype >= EDSsharp.AccessType_Min && accesstype <= EDSsharp.AccessType_Max)
                this.accesstype = accesstype;
            else
                throw new ParameterException("AccessType invalid");

            this.PDOtype = PDOMapping;

        }

         /// <summary>
         /// ODConstructor useful for subobjects
         /// </summary>
         /// <param name="parameter_name"></param>
         /// <param name="index">NOT USED</param>
         /// <param name="datatype"></param>
         /// <param name="defaultvalue"></param>
         /// <param name="accesstype"></param>
         /// <param name="PDOMapping"></param>
         /// <param name="parent"></param>
        public ODentry(string parameter_name, UInt16 index,  DataType datatype, string defaultvalue, EDSsharp.AccessType accesstype, PDOMappingType PDOMapping, ODentry parent)
        {
            this.parent = parent;
            this.parameter_name = parameter_name;
            this.objecttype = ObjectType.VAR;
            this.datatype = datatype;
            this.defaultvalue = defaultvalue;

            if (accesstype >= EDSsharp.AccessType_Min && accesstype <= EDSsharp.AccessType_Max)
                this.accesstype = accesstype;
            else
                throw new ParameterException("AccessType invalid");

            this.PDOtype = PDOMapping;
        }
        

        /// <summary>
        /// ODEntry constructor for array subobjects
        /// </summary>
        /// <param name="parameter_name"></param>
        /// <param name="index"></param>
        /// <param name="nosubindex"></param>
        public ODentry(string parameter_name,UInt16 index, byte nosubindex)
        {
            this.parameter_name = parameter_name;
            this.objecttype = ObjectType.ARRAY;
            this.Index = index;
            //this.nosubindexes = nosubindex;
            this.objecttype = ObjectType.VAR;     
        }


        /// <summary>
        /// Provide a simple string representation of the object, only parameters index, no subindexes/subindex parameter name and data type are included
        /// Useful for debug and also appears in debugger when you inspect this object
        /// </summary>
        /// <returns>string summary of object</returns>
        public override string ToString()
        {
            if (subobjects.Count > 0)
            {
                return String.Format("{0:x4}[{1}] : {2} : {3}", Index, subobjects.Count, parameter_name, datatype);
 
            }
            else
            {
                return String.Format("{0:x4}/{1} : {2} : {3}", Index, Subindex, parameter_name, datatype);
            }
        }

        /// <summary>
        /// If data type is an octet string we must remove all spaces when writing out to a EDS/DCF file
        /// </summary>
        /// <param name="value">Value to be processed</param>
        /// <returns>value if not octet string or value with spaces removed if octet string</returns>
        public string Formatoctetstring(string value)
        {
            DataType dt = datatype;
            if (dt == DataType.UNKNOWN && this.parent != null)
                dt = parent.datatype;

            string ret = value;

            if (dt == DataType.OCTET_STRING)
            {
                ret = value.Replace(" ", "");
            }

            return ret;
        }

        /// <summary>
        /// Write out this Object dictionary entry to an EDS/DCF file using correct formatting
        /// </summary>
        /// <param name="writer">Handle to the stream writer to write to</param>
        /// <param name="ft">File type being written</param>
        /// 
        public void Write(StreamWriter writer, InfoSection.Filetype ft, Odtype odt= Odtype.NORMAL, int module=0)
        {

            string fixedmodheader = "";

            if (odt == Odtype.FIXED)
            {
                fixedmodheader = string.Format("M{0}Fixed", module);
            }

            if(odt == Odtype.SUBEXT)
            {
                fixedmodheader = string.Format("M{0}SubExt", module);
            }

            if (parent != null)
            {
                writer.WriteLine(string.Format("[{0}{1:X}sub{2:X}]", fixedmodheader,Index, Subindex));
            }
            else
            {
                writer.WriteLine(string.Format("[{0}{1:X}]",fixedmodheader,Index));
            }

            writer.WriteLine(string.Format("ParameterName={0}", parameter_name));

            if(ft == InfoSection.Filetype.File_DCF)
            {
                writer.WriteLine(string.Format("Denotation={0}", denotation));
            }

            writer.WriteLine(string.Format("ObjectType=0x{0:X}", (int)objecttype));
            writer.WriteLine(string.Format(";StorageLocation={0}",StorageLocation));

            if (objecttype == ObjectType.ARRAY)
            {
                writer.WriteLine(string.Format("SubNumber=0x{0:X}", Nosubindexes));
            }
            if (objecttype == ObjectType.REC)
            {
                writer.WriteLine(string.Format("SubNumber=0x{0:X}", Nosubindexes));
            }


            if (objecttype == ObjectType.VAR)
            {
                DataType dt = datatype;
                if (dt == DataType.UNKNOWN && this.parent != null)
                    dt = parent.datatype;
                writer.WriteLine(string.Format("DataType=0x{0:X4}", (int)dt));
                writer.WriteLine(string.Format("AccessType={0}", accesstype.ToString()));


                if(HighLimit != null && HighLimit != "")
                {
                    writer.WriteLine(string.Format("HighLimit={0}", Formatoctetstring(HighLimit)));
                }

                if (LowLimit != null && LowLimit != "")
                {
                    writer.WriteLine(string.Format("LowLimit={0}", Formatoctetstring(LowLimit)));
                }
    
                writer.WriteLine(string.Format("DefaultValue={0}", Formatoctetstring(defaultvalue)));

                //TODO If the ObjectType is domain (0x2) the value of the object may be stored in a file,UploadFile and DownloadFile
                if (ft == InfoSection.Filetype.File_DCF)
                {
                    writer.WriteLine(string.Format("ParameterValue={0}", Formatoctetstring(actualvalue)));
                }

                writer.WriteLine(string.Format("PDOMapping={0}", PDOMapping==true?1:0));
            }

            //Count is for modules in the [MxSubExtxxxx]
            //Should we export this on EDS only, or DCF or both?
            if (odt == Odtype.SUBEXT )
            {
                    writer.WriteLine(string.Format("Count={0}", count));
                    writer.WriteLine(string.Format("ObjExtend={0}", ObjExtend));
            }

            //ObjectFlags is always optional (Page 15, DSP306) and used for DCF writing to nodes
            //also recommended not to write if it is already 0
            if (ObjFlags != 0)
            {
                writer.WriteLine(string.Format("ObjFlags={0}", ObjFlags));
            }

            writer.WriteLine("");
        }

        /// <summary>
        /// Returns a c compatible string that represents the name of the object, - is replaced with _
        /// words separated by a space are replaced with _ for a separator eg ONE TWO becomes ONE_TWO
        /// </summary>
        /// <returns></returns>
        public string Paramater_cname()
        {
            string cname = parameter_name.Replace("-", "_");

            cname =  Regex.Replace(cname, @"([A-Z]) ([A-Z])", "$1_$2");
            cname = cname.Replace(" ", "");

            return cname;
        }

        /// <summary>
        /// Return the size in bytes for the given CANopen datatype of this object, eg the size of what ever the datatype field is set to 
        /// </summary>
        /// <returns>no of bytes</returns>
        public int Sizeofdatatype()
        {
            DataType dt = datatype;

            if (dt == DataType.UNKNOWN && this.parent != null)
                dt = parent.datatype;
 
            switch (dt)
            {
                case DataType.BOOLEAN:
                case DataType.UNSIGNED8:
                case DataType.INTEGER8:
                    return 1;

                case DataType.VISIBLE_STRING:
                case DataType.OCTET_STRING:
                    return Lengthofstring;

                case DataType.INTEGER16:
                case DataType.UNSIGNED16:
                case DataType.UNICODE_STRING:
                    return 2;

                case DataType.UNSIGNED24:
                case DataType.INTEGER24:
                    return 3;

                case DataType.INTEGER32:
                case DataType.UNSIGNED32:
                case DataType.REAL32:
                    return 4;

                case DataType.INTEGER40:
                case DataType.UNSIGNED40:
                    return 5;

                case DataType.INTEGER48:
                case DataType.UNSIGNED48:
                case DataType.TIME_DIFFERENCE:
                case DataType.TIME_OF_DAY:
                    return 6;

                case DataType.INTEGER56:
                case DataType.UNSIGNED56:
                    return 7;

                case DataType.INTEGER64:
                case DataType.UNSIGNED64:
                case DataType.REAL64:
                    return 8;

                case DataType.DOMAIN:
                    return 0;

                default: //FIXME
                    return 0;

            }
        }

        
        /// <summary>
        /// This is the no of subindexes present in the object, it is NOT the maximum subobject index
        /// </summary>
        [EdsExport]
        public int Nosubindexes
        {
            get
            {
                return subobjects.Count;
            }
        }
        
        //warning eds files with gaps in subobject lists have been seen in the wild
        //this function tries to get the array index based on sub number not array number
        //it may return null
        //This needs expanding to be used globally through the application ;-(
        public ODentry Getsubobject(UInt16 no)
        {
            if (subobjects.ContainsKey(no))
                return subobjects[no];
            return null;
        }

        public string Getsubobjectdefaultvalue(UInt16 no)
        {
            if (subobjects.ContainsKey(no))
                return subobjects[no].defaultvalue;
            else
                return "";
        }

        public bool Containssubindex(UInt16 no)
        {
            if (subobjects.ContainsKey(no))
                return true;

            return false;
        }

        public byte Getmaxsubindex()
        {
            //Although subindex 0 should contain the max subindex value
            //we don't enforce that anywhere in this lib, we should have a setter function
            //that sets it to the highest subobject found.
            if (objecttype == ObjectType.ARRAY || objecttype == ObjectType.REC)
                if (Containssubindex(0))
                {
                    return EDSsharp.ConvertToByte(Getsubobjectdefaultvalue(0));
                }

            return 0;
        }

        public int Lengthofstring
        {
            get
            {
                string defaultvalue = this.defaultvalue;
                if (defaultvalue == null)
                    return 0;

                switch (this.datatype)
                {
                    case DataType.VISIBLE_STRING:
                        {
                            return defaultvalue.Unescape().Length;
                        }

                    case DataType.OCTET_STRING:
                        {
                            return Regex.Replace(defaultvalue, @"\s", "").Length / 2;
                        }

                    case DataType.UNICODE_STRING:
                        {
                            return Regex.Replace(defaultvalue, @"\s", "").Length / 4;
                        }
                    default:
                        {
                            return 0;
                        }
                }
            }
        }

        public UInt16 Subindex
        { 
            get
            {
                if(this.parent!=null)
                {
                    return parent.Findsubindex(this);
                }
                return 0;

            }
        }

        public UInt16 Findsubindex(ODentry od)
        {
            foreach(KeyValuePair<UInt16,ODentry>kvp in subobjects )
            {
                if (kvp.Value == od)
                    return kvp.Key;
            }

            return 0;

        }
    }

    public class Module
    {

        public ModuleInfo mi;
        public ModuleComments mc;
        public ModuleSubExtends mse;
        public MxFixedObjects mxfo;
        public SortedDictionary<UInt16, ODentry> modulefixedobjects;
        public SortedDictionary<UInt16, ODentry> modulesubext;

        public UInt16 moduleindex;

        public Module(UInt16 moduleindex)
        {

            this.moduleindex = moduleindex;

            mi = new ModuleInfo(moduleindex);
            mc = new ModuleComments(moduleindex);
            mse = new ModuleSubExtends(moduleindex);
            mxfo = new MxFixedObjects(moduleindex);
            modulefixedobjects = new SortedDictionary<ushort, ODentry>();
            modulesubext = new SortedDictionary<ushort, ODentry>();
        }



    }

    public class EDSsharp
    {

        public enum AccessType
        {
            rw = 0,
            ro = 1,
            wo = 2,
            rwr = 3,
            rww = 4,
            @const = 5,
            UNKNOWN
        }

        public const AccessType AccessType_Min = AccessType.rw;
        public const AccessType AccessType_Max = AccessType.@const;


        //This is the last file name used for this eds/xml file and is not
        //the same as filename within the FileInfo structure.
        public string edsfilename = null;
        public string dcffilename = null;
        public string xmlfilename = null;
        public string xddfilename = null;

        //property to indicate unsaved data;
        private bool _dirty;
        public bool Dirty
        {
            get
            {
                return _dirty;
            }
            set
            {
                _dirty = value;
                OnDataDirty?.Invoke(_dirty, this);
            }
        }

        protected Dictionary<string, Dictionary<string, string>> eds;
        public SortedDictionary<UInt16, ODentry> ods;
        public SortedDictionary<UInt16, ODentry> dummy_ods;

        public StorageLocation storageLocation = new StorageLocation();

        public FileInfo fi;
        public DeviceInfo di;
        public MandatoryObjects md;
        public OptionalObjects oo;
        public ManufacturerObjects mo;
        public Comments c;
        public Dummyusage du;
        public DeviceCommissioning dc;

        public SupportedModules sm;
        public ConnectedModules cm;

        // public Dictionary<UInt16, ModuleInfo> mi;
        // public Dictionary<UInt16, ModuleComments> mc;
        // public Dictionary<UInt16, ModuleSubExtends> mse;
        // public Dictionary<ushort, MxFixedObjects> mxfo;
        // public SortedDictionary<UInt16, SortedDictionary<UInt16, ODentry>> modulefixedobjects;
        // public SortedDictionary<UInt16, SortedDictionary<UInt16, ODentry>> modulesubext;

        public Dictionary<UInt16, Module> modules;

        public UInt16 NodeId = 0;

        public delegate void DataDirty(bool dirty, EDSsharp sender);
        public event DataDirty OnDataDirty;

        public EDSsharp()
        {


            eds = new Dictionary<string, Dictionary<string, string>>();
            ods = new SortedDictionary<UInt16, ODentry>();
            dummy_ods = new SortedDictionary<UInt16, ODentry>();

            fi = new FileInfo();
            di = new DeviceInfo();
            du = new Dummyusage();
            md = new MandatoryObjects();
            oo = new OptionalObjects();
            mo = new ManufacturerObjects();
            dc = new DeviceCommissioning();
            c = new Comments();
            sm = new SupportedModules();
            cm = new ConnectedModules();


            //mi = new Dictionary<ushort, ModuleInfo>();
            //mc = new Dictionary<ushort, ModuleComments>();
            //mse = new Dictionary<ushort, ModuleSubExtends>();
            //mxfo = new Dictionary <ushort, MxFixedObjects>();
            //modulefixedobjects = new SortedDictionary<ushort, SortedDictionary<ushort, ODentry>>();
            //modulesubext = new SortedDictionary<ushort, SortedDictionary<ushort, ODentry>>();

            modules = new Dictionary<UInt16, Module>();


            //FIXME no way for the Major/Minor to make it to EDSVersion
            fi.EDSVersionMajor = 4;
            fi.EDSVersionMinor = 0;

            fi.FileVersion = 1;
            fi.FileRevision = 1;

            fi.CreationDateTime = DateTime.Now;
            fi.ModificationDateTime = DateTime.Now;

            du.Dummy0001 = false;
            du.Dummy0002 = true;
            du.Dummy0003 = true;
            du.Dummy0004 = true;
            du.Dummy0005 = true;
            du.Dummy0006 = true;
            du.Dummy0007 = true;

            ODentry od = new ODentry();

            dummy_ods.Add(2, new ODentry("Dummy Int8", 0x002,  DataType.INTEGER8, "0", AccessType.ro, PDOMappingType.optional, null));
            dummy_ods.Add(3, new ODentry("Dummy Int16", 0x002, DataType.INTEGER16, "0", AccessType.ro, PDOMappingType.optional, null));
            dummy_ods.Add(4, new ODentry("Dummy Int32", 0x002, DataType.INTEGER32, "0", AccessType.ro, PDOMappingType.optional, null));
            dummy_ods.Add(5, new ODentry("Dummy UInt8", 0x002, DataType.UNSIGNED8, "0", AccessType.ro, PDOMappingType.optional, null));
            dummy_ods.Add(6, new ODentry("Dummy UInt16", 0x002, DataType.UNSIGNED16, "0", AccessType.ro, PDOMappingType.optional, null));
            dummy_ods.Add(7, new ODentry("Dummy UInt32", 0x002, DataType.UNSIGNED32, "0", AccessType.ro, PDOMappingType.optional, null));

        }

        public void Setdirty()
        {

        }

        protected string sectionname = "";

        public void Parseline(string linex)
        {

            string key = "";
            string value = "";

            string line = linex.TrimStart(';');
            bool custom_extension = false;

            if (linex == null || linex == "")
                return;

            if (linex[0] == ';')
                custom_extension = true;


            //extract sections
            {
                string pat = @"^\[([a-z0-9]+)\]";

                Regex r = new Regex(pat, RegexOptions.IgnoreCase);
                Match m = r.Match(line);
                if (m.Success)
                {
                    Group g = m.Groups[1];
                    sectionname = g.ToString();
                }
            }

            //extract keyvalues
            {
                //Bug #70 Eat whitespace!
                string pat = @"^([a-z0-9_]+)[ ]*=[ ]*(.*)";

                Regex r = new Regex(pat, RegexOptions.IgnoreCase);
                Match m = r.Match(line);
                if (m.Success)
                {
                    key = m.Groups[1].ToString();
                    value = m.Groups[2].ToString();
                    value = value.TrimEnd(' ','\t','\n','\r');

                    if (!eds.ContainsKey(sectionname))
                    {
                        eds.Add(sectionname, new Dictionary<string, string>());
                    }

                    if (custom_extension == false)
                    {
                        eds[sectionname].Add(key, value);
                    }
                    else
                    //Only allow our own extensions to populate the key/value pair
                    {
                        if (key == "StorageLocation" || key == "LSS_Type")
                        {
                            eds[sectionname].Add(key, value);
                        }

                    }
                }
            }

        }

        public void ParseEDSentry(KeyValuePair<string, Dictionary<string, string>> kvp)
        {
            string section = kvp.Key;

            string pat = @"^(M[0-9a-fA-F]+(Fixed|SubExt))?([a-fA-F0-9]+)(sub)?([0-9a-fA-F]*)$";

            Regex r = new Regex(pat);
            Match m = r.Match(section);
            if (m.Success)
            {

                SortedDictionary<UInt16, ODentry>  target = this.ods;

                //** MODULE DCF SUPPORT

                string pat2 = @"^M([0-9a-fA-F]+)(Fixed|SubExt)([0-9a-fA-F]+)";
                Regex r2 = new Regex(pat2, RegexOptions.IgnoreCase);
                Match m2 = r2.Match(m.Groups[0].ToString());

                if (m2.Success)
                {

                    UInt16 modindex = Convert.ToUInt16(m2.Groups[1].Value);
                    UInt16 odindex = Convert.ToUInt16(m2.Groups[3].Value);

                    if (!modules.ContainsKey(modindex))
                        modules.Add(modindex, new Module(modindex));

                    if (m2.Groups[2].ToString() == "SubExt")
                    {      
                        target = modules[modindex].modulesubext;
                          
                    }
                    else
                    {
                        target = modules[modindex].modulefixedobjects;
                    }
                }


                ODentry od = new ODentry
                {
                    //Indexes in the EDS are always in hex format without the pre 0x
                    Index = Convert.ToUInt16(m.Groups[3].ToString(), 16)
                };

                //Parameter name, mandatory always
                if (!kvp.Value.ContainsKey("ParameterName"))
                    throw new ParameterException("Missing required field ParameterName on" + section);
                od.parameter_name = kvp.Value["ParameterName"];

                //Object type, assumed to be VAR unless specified
                if (kvp.Value.ContainsKey("ObjectType"))
                {
                    int type = Convert.ToInt16(kvp.Value["ObjectType"], Getbase(kvp.Value["ObjectType"]));
                    od.objecttype = (ObjectType)type;
                }
                else
                {
                    od.objecttype = ObjectType.VAR;
                }

                if(kvp.Value.ContainsKey("CompactSubObj"))
                {
                    od.CompactSubObj = Convert.ToByte(kvp.Value["CompactSubObj"],Getbase(kvp.Value["CompactSubObj"]));
                }

                if(kvp.Value.ContainsKey("ObjFlags"))
                {
                    od.ObjFlags = Convert.ToByte(kvp.Value["ObjFlags"], Getbase(kvp.Value["ObjFlags"]));
                }
                else
                {
                    od.ObjFlags = 0;
                }

                //Access Type
                if(kvp.Value.ContainsKey("StorageLocation"))
                {
                    od.StorageLocation = kvp.Value["StorageLocation"];
                }

                if(kvp.Value.ContainsKey("Count"))
                {
                    od.count = Convert.ToByte(kvp.Value["Count"]);
                }

                if (kvp.Value.ContainsKey("ObjExtend"))
                {
                    od.ObjExtend = Convert.ToByte(kvp.Value["ObjExtend"]);
                }


                if (od.objecttype == ObjectType.VAR)
                {

                    if (kvp.Value.ContainsKey("CompactSubObj"))
                        throw new ParameterException("CompactSubObj not valid for a VAR Object, section: " + section);

                    if (kvp.Value.ContainsKey("ParameterValue"))
                    {
                        od.actualvalue = kvp.Value["ParameterValue"];
                    }

                    if (kvp.Value.ContainsKey("HighLimit"))
                    {
                        od.HighLimit = kvp.Value["HighLimit"];
                    }

                    if (kvp.Value.ContainsKey("LowLimit"))
                    {
                        od.LowLimit = kvp.Value["LowLimit"];
                    }

                    if (kvp.Value.ContainsKey("Denotation"))
                    {
                        od.denotation = kvp.Value["Denotation"];
                    }

                    if (m.Groups[5].Length != 0)
                    {
                        //FIXME are subindexes in hex always?
                        UInt16 subindex = Convert.ToUInt16(m.Groups[5].ToString(),16);
                        od.parent = target[od.Index];
                        target[od.Index].subobjects.Add(subindex, od);
                    }

                    if (!kvp.Value.ContainsKey("DataType"))
                            throw new ParameterException("Missing required field DataType on" + section);
                        od.datatype = (DataType)Convert.ToInt16(kvp.Value["DataType"], Getbase(kvp.Value["DataType"]));
                    
                    if (!kvp.Value.ContainsKey("AccessType"))
                        throw new ParameterException("Missing required AccessType on" + section);

                    string accesstype = kvp.Value["AccessType"].ToLower();

                    if (Enum.IsDefined(typeof(AccessType), accesstype))
                    {
                        od.accesstype = (AccessType)Enum.Parse(typeof(AccessType), accesstype);
                    }
                    else
                    {
                        throw new ParameterException("Unknown AccessType on" + section);
                    }

                    if (kvp.Value.ContainsKey("DefaultValue"))
                        od.defaultvalue = kvp.Value["DefaultValue"];

                    od.PDOtype = PDOMappingType.no;
                    if (kvp.Value.ContainsKey("PDOMapping"))
                    {
                        
                        bool pdo = Convert.ToInt16(kvp.Value["PDOMapping"],Getbase(kvp.Value["PDOMapping"])) == 1;
                        if (pdo == true)
                            od.PDOtype = PDOMappingType.optional;
                    }

                }

              
                if(od.objecttype == ObjectType.REC|| od.objecttype == ObjectType.ARRAY || od.objecttype == ObjectType.DEFSTRUCT)
                {

                    if (od.CompactSubObj != 0)
                    {
                        if (!kvp.Value.ContainsKey("DataType"))
                            throw new ParameterException("Missing required field DataType on" + section);
                        od.datatype = (DataType)Convert.ToInt16(kvp.Value["DataType"], Getbase(kvp.Value["DataType"]));

                        if (!kvp.Value.ContainsKey("AccessType"))
                            throw new ParameterException("Missing required AccessType on" + section);
                        string accesstype = kvp.Value["AccessType"];
                        if (Enum.IsDefined(typeof(AccessType), accesstype))
                        {
                            od.accesstype = (AccessType)Enum.Parse(typeof(AccessType), accesstype);
                        }
                        else
                        {
                            throw new ParameterException("Unknown AccessType on" + section);
                        }

                        //now we generate CompactSubObj number of var objects below this parent

                        if(od.CompactSubObj>=0xfe)
                        {
                            od.CompactSubObj = 0xfe;
                        }

                        ODentry subi = new ODentry("NrOfObjects", od.Index, DataType.UNSIGNED8, String.Format("0x{0:x2}",od.CompactSubObj), AccessType.ro, PDOMappingType.no, od);      
                        od.subobjects.Add(0x00, subi);

                        for (int x=1; x<= od.CompactSubObj; x++)
                        {
                            string parameter_name = string.Format("{0}{1:x2}", od.parameter_name, x );
                            ODentry sub = new ODentry(parameter_name, od.Index, od.datatype, od.defaultvalue, od.accesstype, od.PDOtype, od);

                            if (kvp.Value.ContainsKey("HighLimit"))
                                sub.HighLimit = kvp.Value["HighLimit"];

                            if (kvp.Value.ContainsKey("LowLimit"))
                                sub.HighLimit = kvp.Value["LowLimit"];

                            od.subobjects.Add((ushort)(x ), sub);
                        }

                    }
                    else
                    {
                        if (!kvp.Value.ContainsKey("SubNumber"))
                            throw new ParameterException("Missing SubNumber on Array for" + section);



                    }
                }

                if(od.objecttype == ObjectType.DOMAIN)
                {
                    od.datatype = DataType.DOMAIN;
                    od.accesstype = AccessType.rw;

                    if (kvp.Value.ContainsKey("DefaultValue"))
                        od.defaultvalue = kvp.Value["DefaultValue"];

                }

                //Only add top level to this list
                if (m.Groups[5].Length == 0)
                {
                    target.Add(od.Index, od);
                }
            }

        }

        public void Loadfile(string filename)
        {

            
            if (Path.GetExtension(filename).ToLower() == ".eds")
            {
                edsfilename = filename;
            }

            if (Path.GetExtension(filename).ToLower() == ".dcf")
            {
                dcffilename = filename;
            }



            //try
            {
                foreach (string linex in File.ReadLines(filename))
                {
                    Parseline(linex);
                }


                di = new DeviceInfo(eds["DeviceInfo"]);

                foreach (KeyValuePair<string, Dictionary<string, string>> kvp in eds)
                {
                    ParseEDSentry(kvp);
                }

                fi = new FileInfo(eds["FileInfo"]);
                if(eds.ContainsKey("DummyUsage"))
                    du = new Dummyusage(eds["DummyUsage"]);

                md = new MandatoryObjects(eds["MandatoryObjects"]);

                if(eds.ContainsKey("OptionalObjects"))
                    oo = new OptionalObjects(eds["OptionalObjects"]);

                if(eds.ContainsKey("ManufacturerObjects"))
                    mo = new ManufacturerObjects(eds["ManufacturerObjects"]);

                //Only DCF not EDS files
                dc = new DeviceCommissioning();
                if(eds.ContainsKey("DeviceCommissioning"))
                {
                    dc.Parse(eds["DeviceCommissioning"]);
                    edsfilename = fi.LastEDS;
                }
                
                c = new Comments();

                if (eds.ContainsKey("Comments"))
                    c.Parse(eds["Comments"]);

                //Modules

                //FIXME
                //we don't parse or support [MxFixedObjects] with MxFixedxxxx and MxFixedxxxxsubx

                if (eds.ContainsKey("SupportedModules"))
                {
                    sm = new SupportedModules(eds["SupportedModules"]);

                    //find MxModuleInfo

                    foreach (string s in eds.Keys)
                    {
                        String pat = @"^M([0-9]+)ModuleInfo";
                        Regex r = new Regex(pat, RegexOptions.IgnoreCase);
                        Match m = r.Match(s);

                        if (m.Success)
                        {
                            UInt16 modindex = Convert.ToUInt16(m.Groups[1].Value);
                            ModuleInfo mi = new ModuleInfo(eds[s], modindex);

                            if (!modules.ContainsKey(modindex))
                                modules.Add(modindex, new Module(modindex));

                            modules[modindex].mi = mi;

                        }


                        pat = @"^M([0-9]+)Comments";
                        r = new Regex(pat, RegexOptions.IgnoreCase);
                        m = r.Match(s);

                        if (m.Success)
                        {
                            UInt16 modindex = Convert.ToUInt16(m.Groups[1].Value);
                            ModuleComments mc = new ModuleComments(eds[s], modindex);

                            if (!modules.ContainsKey(modindex))
                                modules.Add(modindex, new Module(modindex));

                            modules[modindex].mc = mc;

                        }

                        pat = @"^M([0-9]+)SubExtends";
                        r = new Regex(pat, RegexOptions.IgnoreCase);
                        m = r.Match(s);

                        if (m.Success)
                        {
                            UInt16 modindex = Convert.ToUInt16(m.Groups[1].Value);
                            ModuleSubExtends mse = new ModuleSubExtends(eds[s], modindex);

                            if (!modules.ContainsKey(modindex))
                                modules.Add(modindex, new Module(modindex));

                            modules[modindex].mse = mse;
                        }


                        //DCF only
                        pat = @"^M([0-9]+)FixedObjects";
                        r = new Regex(pat, RegexOptions.IgnoreCase);
                        m = r.Match(s);

                        if (m.Success)
                        {
                            UInt16 modindex = Convert.ToUInt16(m.Groups[1].Value);
                            MxFixedObjects mxf = new MxFixedObjects(eds[s],modindex);

                            if (!modules.ContainsKey(modindex))
                                modules.Add(modindex, new Module(modindex));

                            modules[modindex].mxfo = mxf;

                        }
                    }
                }


                if (eds.ContainsKey("ConnectedModules"))
                {
                    cm = new ConnectedModules(eds["ConnectedModules"]);              
                }

                 //COMPACT PDO

                if (di.CompactPDO != 0)
                {

                    for (UInt16 index = 0x1400; index < 0x1600; index++)
                    {
                        ApplycompactPDO(index);
                    }

                    for (UInt16 index = 0x1800; index < 0x1A00;index ++)
                    {
                        ApplycompactPDO(index);
                    }
                }

                ApplyimplicitPDO();
            }
            // catch(Exception e)
            //{
            //  Console.WriteLine("** ALL GONE WRONG **" + e.ToString());
            // }
        }

        public void ApplycompactPDO(UInt16 index)
        {
            if (ods.ContainsKey(index))
            {
                if ((!ods[index].Containssubindex(1)) && ((this.di.CompactPDO & 0x01) == 0))
                {
                    //Fill in cob ID
                    //FIX ME i'm really sure this is not correct, what default values should be used???
                    string cob = string.Format("0x180+$NODEID");
                    ODentry subod = new ODentry("COB-ID", index, DataType.UNSIGNED32, cob, AccessType.rw, PDOMappingType.no, ods[index]);
                    ods[index].subobjects.Add(0x05, subod);

                }

                if ((!ods[index].Containssubindex(2)) && ((this.di.CompactPDO & 0x02) == 0))
                {
                    //Fill in type

                    ODentry subod = new ODentry("Type", index, DataType.UNSIGNED8, "0xff", AccessType.rw, PDOMappingType.no, ods[index]);
                    ods[index].subobjects.Add(0x02, subod);
                }

                if ((!ods[index].Containssubindex(3)) && ((this.di.CompactPDO & 0x04) == 0))
                {
                    //Fill in inhibit

                    ODentry subod = new ODentry("Inhibit time", index, DataType.UNSIGNED16, "0", AccessType.rw, PDOMappingType.no, ods[index]);
                    ods[index].subobjects.Add(0x03, subod);
                }

                //NOT FOR RX PDO
                if (index < 0x1800)
                    return;

                if ((!ods[index].Containssubindex(4)) && ((this.di.CompactPDO & 0x08) == 0))
                {
                    //Fill in compatibility entry

                    ODentry subod = new ODentry("Compatibility entry", index, DataType.UNSIGNED8, "0", AccessType.ro, PDOMappingType.no, ods[index]);
                    ods[index].subobjects.Add(0x04, subod);
                }

                if ((!ods[index].Containssubindex(5)) && ((this.di.CompactPDO & 0x10) == 0))
                {
                    //Fill in event timer

                    ODentry subod = new ODentry("Event Timer", index, DataType.UNSIGNED16, "0", AccessType.rw, PDOMappingType.no, ods[index]);
                    ods[index].subobjects.Add(0x05, subod);
                }
            }
        }

        /// <summary>
        /// This function scans the PDO list and compares it to NrOfRXPDO and NrOfTXPDO
        /// if these do not match in count then implicit PDOs are present and they are
        /// filled in with default values from the lowest possible index
        /// </summary>
        public void ApplyimplicitPDO()
        {
            UInt16 totalnorxpdos = di.NrOfRXPDO;
            UInt16 totalnotxpdos = di.NrOfTXPDO;

            UpdatePDOcount();

            UInt16 noexplicitrxpdos = di.NrOfRXPDO;
            UInt16 noexplicittxpdos = di.NrOfTXPDO;

            //this is how many PDOS need generating on the fly
            UInt16 noimplictrxpdos = (UInt16) (totalnorxpdos - noexplicitrxpdos);
            UInt16 noimplicttxpdos = (UInt16) (totalnotxpdos - noexplicittxpdos);

            for(UInt16 index = 0x1400; (index < 0x1600) && (noimplictrxpdos > 0) ;index++)
            {
                if(!ods.ContainsKey(index))
                {
                    CreateRXPDO(index);
                    noimplictrxpdos--;
                }
            }

            for (UInt16 index = 0x1800; (index < 0x1A00) && (noimplicttxpdos > 0); index++)
            {
                if (!ods.ContainsKey(index))
                {
                    CreateTXPDO(index);
                    noimplicttxpdos--;
                }
            }

            UpdatePDOcount();

        }

        public void Savefile(string filename, InfoSection.Filetype ft)
        {
            if(ft==InfoSection.Filetype.File_EDS)
                this.edsfilename = filename;

            if (ft == InfoSection.Filetype.File_DCF)
            {
                this.dcffilename = filename;
                fi.LastEDS = edsfilename;
            }

            UpdatePDOcount();

            //generate date times in DS306 format; h:mmtt MM-dd-yyyy

            fi.CreationDate = fi.CreationDateTime.ToString("MM-dd-yyyy", CultureInfo.InvariantCulture);
            fi.CreationTime = fi.CreationDateTime.ToString("h:mmtt", CultureInfo.InvariantCulture);

            fi.ModificationDate = fi.ModificationDateTime.ToString("MM-dd-yyyy", CultureInfo.InvariantCulture);
            fi.ModificationTime = fi.ModificationDateTime.ToString("h:mmtt", CultureInfo.InvariantCulture);

            fi.FileName = Path.GetFileName(filename);

            fi.EDSVersion = "4.0";
            fi.EDSVersionMajor = 4;
            fi.EDSVersionMinor = 0;

            StreamWriter writer = File.CreateText(filename);
            fi.Write(writer,ft);
            di.Write(writer,ft);
            du.Write(writer,ft);
            c.Write(writer);

            if(ft == InfoSection.Filetype.File_DCF)
            {
                dc.Write(writer,ft);
            }

            //regenerate the object lists
            md.objectlist.Clear();
            mo.objectlist.Clear();
            oo.objectlist.Clear();

            foreach (KeyValuePair<UInt16, ODentry> kvp in ods)
            {
                ODentry entry = kvp.Value;

				if (entry.Disabled == true)
					continue;

                if (entry.Index == 0x1000 || entry.Index == 0x1001 || entry.Index == 0x1018)
                {
                    md.objectlist.Add(md.objectlist.Count + 1, entry.Index);
                }
                else
               if (entry.Index >= 0x2000 && entry.Index < 0x6000)
                {
                    mo.objectlist.Add(mo.objectlist.Count + 1, entry.Index);
                }
                else
                {
                    oo.objectlist.Add(oo.objectlist.Count + 1, entry.Index);
                }
            }

            md.Write(writer);

            foreach (KeyValuePair<UInt16, ODentry> kvp in ods)
            {
                ODentry od = kvp.Value;
                if (md.objectlist.ContainsValue(od.Index))
                {
                    od.Write(writer,ft);
                    foreach (KeyValuePair<UInt16, ODentry> kvp2 in od.subobjects)
                    {
                        ODentry od2 = kvp2.Value;
                        od2.Write(writer,ft);
                    }                    
                }
            }

            oo.Write(writer);

            foreach (KeyValuePair<UInt16, ODentry> kvp in ods)
            {
                ODentry od = kvp.Value;
                if (oo.objectlist.ContainsValue(od.Index))
                {
                    od.Write(writer,ft);
                    foreach (KeyValuePair<UInt16, ODentry> kvp2 in od.subobjects)
                    {
                        ODentry od2 = kvp2.Value;
                        od2.Write(writer,ft);
                    }                    
                }
            }

            mo.Write(writer);

            foreach (KeyValuePair<UInt16, ODentry> kvp in ods)
            {
                ODentry od = kvp.Value;
                if (mo.objectlist.ContainsValue(od.Index))
                {
                    od.Write(writer,ft);
                    foreach (KeyValuePair<UInt16, ODentry> kvp2 in od.subobjects)
                    {
                        ODentry od2 = kvp2.Value;
                        od2.Write(writer,ft);
                    }                    
                }
            }

            //modules

            if (sm.NrOfEntries > 0)
            {
                sm.Write(writer, ft);

                for (UInt16 moduleid = 1; moduleid <= sm.NrOfEntries; moduleid++)
                {

                    modules[moduleid].mi.Write(writer, ft);

                    modules[moduleid].mc.Write(writer);

                    modules[moduleid].mse.Write(writer);


                    foreach (KeyValuePair<UInt16, ODentry> kvp2 in modules[moduleid].modulesubext)
                    {
                        ODentry od = kvp2.Value;
                        od.Write(writer, ft, ODentry.Odtype.SUBEXT, moduleid);

                    }

                    modules[moduleid].mxfo.Write(writer);

                    foreach (KeyValuePair<UInt16, ODentry> kvp3 in modules[moduleid].modulefixedobjects)
                    {
                        ODentry od = kvp3.Value;
                        od.Write(writer, ft, ODentry.Odtype.SUBEXT, moduleid);

                        foreach (KeyValuePair<UInt16, ODentry> kvp4 in od.subobjects)
                        {
                            ODentry subod = kvp4.Value;
                            subod.Write(writer, ft, ODentry.Odtype.FIXED, moduleid);
                        }
                    }
                }
            }

            if (ft == InfoSection.Filetype.File_DCF)
            {
                if (cm.NrOfEntries > 0)
                {
                    cm.Write(writer);
                }
            }

            writer.Close();

        }

        public DataType Getdatatype(ODentry od)
        {

            if (od.objecttype == ObjectType.VAR)
            {
                return od.datatype;
            }

            if (od.objecttype == ObjectType.ARRAY)
            {
                ODentry sub2 = ods[od.Index];

                //FIX ME !!! INCONSISTANT setup of the datatype for arrays when loading xml and eds!!

                DataType t = sub2.datatype;

                if (sub2.Getsubobject(1) != null)
                {
                    t = sub2.Getsubobject(1).datatype;
                    if (t == DataType.UNKNOWN)
                        t = sub2.datatype;
                }

                return t;
            }

            //Warning, REC types need to be handled else where as the specific
            //implementation of a REC type depends on the exporter being used

            return DataType.UNKNOWN;

        }


        static public byte ConvertToByte(string defaultvalue)
        {
            if (defaultvalue == null || defaultvalue == "")
                return 0;

            return (Convert.ToByte(defaultvalue, Getbase(defaultvalue)));
        }

        static public UInt16 ConvertToUInt16(byte [] bytes)
        {

            UInt16 value = 0;

            value = (UInt16) ((bytes[0] << 8) | bytes[1]);

            return value;

        }

        static public UInt16 ConvertToUInt16(string defaultvalue)
        {
            if (defaultvalue == null || defaultvalue == "" )
                return 0;

            return (Convert.ToUInt16(defaultvalue, Getbase(defaultvalue)));
        }

        static public UInt32 ConvertToUInt32(string defaultvalue)
        {
            if (defaultvalue == null || defaultvalue == "" )
                return 0;

            return (Convert.ToUInt32(defaultvalue, Getbase(defaultvalue)));
        }

        static public int Getbase(string defaultvalue)
        {

            if (defaultvalue == null || defaultvalue == "")
                return 10;

            int nobase = 10;

            String pat = @"^0[xX][0-9a-fA-F]+";

            Regex r = new Regex(pat, RegexOptions.IgnoreCase);
            Match m = r.Match(defaultvalue);
            if (m.Success)
            {
                nobase = 16;
            }

            pat = @"^0[0-9]+";
            r = new Regex(pat, RegexOptions.IgnoreCase);
            m = r.Match(defaultvalue);
            if (m.Success)
            {
                nobase = 8;
            }


            return nobase;
        }

        public void UpdatePDOcount()
        {
            di.NrOfRXPDO = 0;
            di.NrOfTXPDO = 0;
            foreach(KeyValuePair<UInt16,ODentry> kvp in ods)
            {
                ODentry od = kvp.Value;
                if(od.Disabled==false && od.Index >= 0x1400 && od.Index < 0x1600)
                    di.NrOfRXPDO++;

                if(od.Disabled==false && od.Index >= 0x1800 && od.Index < 0x1A00)
                    di.NrOfTXPDO++;

            }

        }

        //Split on + , replace $NODEID with concrete value and add together
        public UInt32 GetNodeID(string input, out bool nodeidpresent)
<<<<<<< HEAD
        {
=======
        {
>>>>>>> 17eb5db5

            if (input == null || input == "")
            {
                nodeidpresent = false;
                return 0;
            }

<<<<<<< HEAD
            input = input.ToUpper(); //catch all types of nodeid
=======
            input = input.ToUpper();
>>>>>>> 17eb5db5

            if (input.Contains("$NODEID"))
                nodeidpresent = true;
            else
                nodeidpresent = false;

            try
            {
                if (dc.NodeId == 0)
                {
                    input = input.Replace("$NODEID", "");
                    input = input.Replace("+", "");
                    input = input.Replace(" ", "");
                    return Convert.ToUInt32(input, Getbase(input));
                }

                input = input.Replace("$NODEID", String.Format("0x{0}", dc.NodeId));

                string[] bits = input.Split('+');

                if(bits.Length==1)
                {
                    //nothing to parse here just return the value
                    return Convert.ToUInt32(input, Getbase(input));
                }

                if (bits.Length != 2)
                {
                    throw new FormatException("cannot parse " + input + "\nExpecting N+$NODEID or $NODEID+N");
                }

                UInt32 b1 = Convert.ToUInt32(bits[0], Getbase(bits[0]));
                UInt32 b2 = Convert.ToUInt32(bits[1], Getbase(bits[1]));

                return (UInt32)(b1 + b2);
            }
            catch(Exception e)
            {
                Warnings.warning_list.Add(String.Format("Error parsing node id {0} nodes, {1}", input,e.ToString()));
            }

            return 0;
        }

        //RX COM 0x1400
        //RX Map 0x1600
        //TX COM 0x1800
        //TX MAP 0x1a00

        //call this with the comm param index not the mapping
        public bool CreatePDO(bool rx,UInt16 index)
        {
            //check if we are creating an RX PDO it is a valid index
            if (rx && (index < 0x1400 || index > 0x15ff))
                return false;

            //check if we are creating an PDO TX it is a valid index
            if (!rx & (index < 0x1800 || index > 0x19ff))
                return false;

            //Check it does not already exist
            if (ods.ContainsKey(index))
                return false;

            //check the associated mapping index does not exist
            if (ods.ContainsKey((UInt16)(index+0x200)))
                return false;

            ODentry od_comparam;
            ODentry od_mapping;

            if (rx)
            {
                od_comparam = new ODentry("RPDO communication parameter", index, 0)
                {
                    AccessFunctionName = "CO_ODF_RPDOcom",
                    Description = @"0x1400 - 0x15FF RPDO communication parameter
max sub-index

COB - ID
 bit  0 - 10: COB - ID for PDO, to change it bit 31 must be set
 bit 11 - 29: set to 0 for 11 bit COB - ID
 bit 30:    0(1) - rtr are allowed(are NOT allowed) for PDO
 bit 31:    0(1) - node uses(does NOT use) PDO

Transmission type
 value = 0 - 240:   receiving is synchronous, process after next reception of SYNC object
 value = 241 - 253: not used
 value = 254:     manufacturer specific
 value = 255:     asynchronous"
                };

                od_mapping = new ODentry("RPDO mapping parameter", (UInt16)(index + 0x200), 0)
                {
                    AccessFunctionName = "CO_ODF_RPDOmap",
                    Description = @"0x1600 - 0x17FF RPDO mapping parameter (To change mapping, 'Number of mapped objects' must be set to 0)
Number of mapped objects

mapped object  (subindex 1...8)
 bit  0 - 7:  data length in bits
 bit 8 - 15:  subindex from OD
 bit 16 - 31: index from OD"
                };


            }
            else
            {
                od_comparam = new ODentry("TPDO communication parameter", index, 0)
                {
                    AccessFunctionName = "CO_ODF_TPDOcom",
                    Description = @"0x1800 - 0x19FF TPDO communication parameter
max sub-index

COB - ID
 bit  0 - 10: COB - ID for PDO, to change it bit 31 must be set
 bit 11 - 29: set to 0 for 11 bit COB - ID
 bit 30:    0(1) - rtr are allowed(are NOT allowed) for PDO
 bit 31:    0(1) - node uses(does NOT use) PDO

Transmission type
 value = 0:       transmitting is synchronous, specification in device profile
 value = 1 - 240:   transmitting is synchronous after every N - th SYNC object
 value = 241 - 251: not used
 value = 252 - 253: Transmitted only on reception of Remote Transmission Request
 value = 254:     manufacturer specific
 value = 255:     asynchronous, specification in device profile

inhibit time
 bit 0 - 15:  Minimum time between transmissions of the PDO in 100µs.Zero disables functionality.

event timer
 bit 0-15:  Time between periodic transmissions of the PDO in ms.Zero disables functionality.

SYNC start value
 value = 0:       Counter of the SYNC message shall not be processed.
 value = 1-240:   The SYNC message with the counter value equal to this value shall be regarded as the first received SYNC message."
                };


                od_mapping = new ODentry("TPDO mapping parameter", (UInt16)(index + 0x200), 0)
                {
                    AccessFunctionName = "CO_ODF_TPDOmap",
                    Description = @"0x1A00 - 0x1BFF TPDO mapping parameter. (To change mapping, 'Number of mapped objects' must be set to 0).
Number of mapped objects

mapped object  (subindex 1...8)
 bit   0 - 7: data length in bits
 bit  8 - 15: subindex from OD
 bit 16 - 31: index from OD"
                };
            }

            od_comparam.objecttype = ObjectType.REC;
            od_comparam.StorageLocation = "ROM";
            od_comparam.accesstype = AccessType.ro;
            od_comparam.PDOtype = PDOMappingType.no;

            ODentry sub;

          
            if(rx)
            {
                sub = new ODentry("max sub-index", index, DataType.UNSIGNED8, "2", AccessType.ro, PDOMappingType.no, od_comparam);
                od_comparam.subobjects.Add(0, sub);
                sub = new ODentry("COB-ID used by RPDO", index, DataType.UNSIGNED32, "$NODEID+0x200", AccessType.rw, PDOMappingType.no, od_comparam);
                od_comparam.subobjects.Add(1, sub);
                sub = new ODentry("transmission type", index,  DataType.UNSIGNED8, "254", AccessType.rw, PDOMappingType.no, od_comparam);
                od_comparam.subobjects.Add(2, sub);

            }
            else
            {
                sub = new ODentry("max sub-index", index, DataType.UNSIGNED8, "6", AccessType.ro, PDOMappingType.no, od_comparam);
                od_comparam.subobjects.Add(0, sub);
                sub = new ODentry("COB-ID used by TPDO", index, DataType.UNSIGNED32, "$NODEID+0x180", AccessType.rw, PDOMappingType.no, od_comparam);
                od_comparam.subobjects.Add(1, sub);
                sub = new ODentry("transmission type", index, DataType.UNSIGNED8, "254", AccessType.rw, PDOMappingType.no, od_comparam);
                od_comparam.subobjects.Add(2, sub);
                sub = new ODentry("inhibit time", index, DataType.UNSIGNED16, "0", AccessType.rw, PDOMappingType.no, od_comparam);
                od_comparam.subobjects.Add(3, sub);
                //sub = new ODentry("compatibility entry", index, DataType.UNSIGNED8, "0", AccessType.rw, PDOMappingType.no, od_comparam);
                //od_comparam.subobjects.Add(4, sub);
                sub = new ODentry("event timer", index, DataType.UNSIGNED16, "0", AccessType.rw, PDOMappingType.no, od_comparam);
                od_comparam.subobjects.Add(5, sub);
                sub = new ODentry("SYNC start value", index, DataType.UNSIGNED8, "0", AccessType.rw, PDOMappingType.no, od_comparam);
                od_comparam.subobjects.Add(6, sub);

            }

            od_mapping.objecttype = ObjectType.REC;
            od_mapping.StorageLocation = "ROM";
            od_mapping.accesstype = AccessType.rw; //Same as default but inconsistent with ROM above
            od_mapping.PDOtype = PDOMappingType.no;

            sub = new ODentry("Number of mapped objects", (UInt16)(index + 0x200),  DataType.UNSIGNED8, "0", AccessType.ro, PDOMappingType.no, od_mapping);
            od_mapping.subobjects.Add(0, sub);

            for (int p=1;p<=8;p++)
            {
                sub = new ODentry(string.Format("mapped object {0}",p), (UInt16)(index+0x200), DataType.UNSIGNED32, "0x00000000", AccessType.ro, PDOMappingType.no, od_mapping);
                od_mapping.subobjects.Add((byte)p, sub);
            }

            ods.Add(index, od_comparam);
            ods.Add((UInt16)(index + 0x200), od_mapping);

            return true;
        }

        public bool CreateTXPDO(UInt16 index)
        {
            return CreatePDO(false, index);
        }

        public bool CreateRXPDO(UInt16 index)
        {
            return CreatePDO(true, index);
        }

        public ODentry Getobject(UInt16 no)
        {

            if(no>=0x002 && no<=0x007)
            {
                return dummy_ods[no];
            }

            if (ods.ContainsKey(no))
            {
                return ods[no];
            }

            return null;

        }


        public ODentry Getobject(string uniqueID)
        {
            foreach(KeyValuePair<UInt16,ODentry> e in ods)
            {
                if (e.Value.uniqueID == uniqueID)
                    return e.Value;

                if(e.Value.subobjects!=null && e.Value.subobjects.Count>0)
                {
                    foreach(KeyValuePair<UInt16, ODentry> sube in e.Value.subobjects)
                    {
                        if (sube.Value.uniqueID == uniqueID)
                            return sube.Value;
                    }

                }
                

            }

            return null;
        }

        public int GetNoEnabledObjects(bool includesub=false)
        {
            int enabledcount = 0;
            foreach (ODentry od in ods.Values)
            {
                if (od.Disabled == false)
                {
                    enabledcount++;

                    if(includesub)
                    {
                        foreach(ODentry sub in od.subobjects.Values)
                        {
                            if (od.Disabled == false)
                            {
                                enabledcount++;
                            }
                        }

                    }
                }
            }

            return enabledcount;

        }



    }

        public class ParameterException : Exception
        {
            public ParameterException(String message)
                : base(message)
            {
        
            }
        }

        public static class Warnings
        {
            public static List<string> warning_list = new List<string>();

        }

 }<|MERGE_RESOLUTION|>--- conflicted
+++ resolved
@@ -2435,11 +2435,7 @@
 
         //Split on + , replace $NODEID with concrete value and add together
         public UInt32 GetNodeID(string input, out bool nodeidpresent)
-<<<<<<< HEAD
-        {
-=======
-        {
->>>>>>> 17eb5db5
+        {
 
             if (input == null || input == "")
             {
@@ -2447,13 +2443,9 @@
                 return 0;
             }
 
-<<<<<<< HEAD
-            input = input.ToUpper(); //catch all types of nodeid
-=======
-            input = input.ToUpper();
->>>>>>> 17eb5db5
-
-            if (input.Contains("$NODEID"))
+    		input = input.ToUpper();
+
+            if(input.Contains("$NODEID"))     
                 nodeidpresent = true;
             else
                 nodeidpresent = false;
