--- conflicted
+++ resolved
@@ -311,62 +311,6 @@
 
         private void addHeader(StreamWriter file)
         {
-<<<<<<< HEAD
-            file.WriteLine(@"/*
- * CANopen Object Dictionary.
- *
- * This file was automatically generated with CANopenNode Object
- * Dictionary Editor. DON'T EDIT THIS FILE MANUALLY !!!!
- * Object Dictionary Editor is currently an older, but functional web
- * application. For more info see See 'Object_Dictionary_Editor/about.html' in
- * <http://sourceforge.net/p/canopennode/code_complete/ci/master/tree/>
- * For more information on CANopen Object Dictionary see <CO_SDO.h>.
- *
- * @file        CO_OD.c/CO_OD.h
- * @author      Janez Paternoster
- * @copyright   2010 - 2016 Janez Paternoster
- *
- * This file is part of CANopenNode, an opensource CANopen Stack.
- * Project home page is <https://github.com/CANopenNode/CANopenNode>.
- * For more information on CANopen see <http://www.can-cia.org/>.
- *
- * CANopenNode is free and open source software: you can redistribute
- * it and/or modify it under the terms of the GNU General Public License
- * as published by the Free Software Foundation, either version 2 of the
- * License, or (at your option) any later version.
- *
- * This program is distributed in the hope that it will be useful,
- * but WITHOUT ANY WARRANTY; without even the implied warranty of
- * MERCHANTABILITY or FITNESS FOR A PARTICULAR PURPOSE. See the
- * GNU General Public License for more details.
- *
- * You should have received a copy of the GNU General Public License
- * along with this program. If not, see <http://www.gnu.org/licenses/>.
- *
- * Following clarification and special exception to the GNU General Public
- * License is included to the distribution terms of CANopenNode:
- *
- * Linking this library statically or dynamically with other modules is
- * making a combined work based on this library. Thus, the terms and
- * conditions of the GNU General Public License cover the whole combination.
- *
- * As a special exception, the copyright holders of this library give
- * you permission to link this library with independent modules to
- * produce an executable, regardless of the license terms of these
- * independent modules, and to copy and distribute the resulting
- * executable under terms of your choice, provided that you also meet,
- * for each linked independent module, the terms and conditions of the
- * license of that module. An independent module is a module which is
- * not derived from or based on this library. If you modify this
- * library, you may extend this exception to your version of the
- * library, but you are not obliged to do so. If you do not wish
- * to do so, delete this exception statement from your version.");
-
-            file.Write(" * Dictionary Editor v" + this.gitVersion);
-
-            file.WriteLine(@" * DON'T EDIT THIS FILE MANUALLY !!!!
- */
-=======
             file.WriteLine(@"/*******************************************************************************
 
    File - CO_OD.c/CO_OD.h
@@ -378,7 +322,6 @@
 
             file.WriteLine(@"   DON'T EDIT THIS FILE MANUALLY !!!!
 *******************************************************************************/
->>>>>>> b60f4eb3
 
 ");
 
@@ -467,7 +410,7 @@
             file.WriteLine(string.Format("  #define CO_NO_SYNC                     {0}   //Associated objects: 1005-1007", noSYNC));
 
             file.WriteLine(string.Format("  #define CO_NO_EMERGENCY                {0}   //Associated objects: 1014, 1015", noEMCY));
-		
+
             file.WriteLine(string.Format("  #define CO_NO_TS                       {0}   //Associated objects: 1012, 1013", noTS));
 
             file.WriteLine(string.Format("  #define CO_NO_SDO_SERVER               {0}   //Associated objects: 1200-127F", noSDOservers));
@@ -1391,13 +1334,8 @@
             }
             else
             {
-<<<<<<< HEAD
                 //Domain type MUST have its data pointer set to 0 for CanOpenNode
                 sb.AppendLine($"           {{(void*)0, 0x{getflags(sub):X2}, 0x{datasize:X} }},");
-=======
-                //Domain type MUST have its data pointer set to 0 for CANopenNode
-                sb.AppendLine($"           {{(void*)0, 0x{getflags(sub):x2}, 0x{datasize:x} }},");
->>>>>>> b60f4eb3
             }
 
             return sb.ToString();
