--- conflicted
+++ resolved
@@ -334,13 +334,8 @@
 
             StreamWriter file = new StreamWriter(folderpath + Path.DirectorySeparatorChar + filename + ".h");
 
-<<<<<<< HEAD
-
+            file.WriteLine("// clang-format off");
             addHeader(file);
-=======
-            file.WriteLine("// clang-format off");
-            addGPLheader(file);
->>>>>>> e379e50b
 
             file.WriteLine("#ifndef CO_OD_H_");
             file.WriteLine("#define CO_OD_H_");
@@ -739,13 +734,8 @@
                 filename =  "CO_OD";
             StreamWriter file = new StreamWriter(folderpath + Path.DirectorySeparatorChar + filename + ".c");
 
-<<<<<<< HEAD
+            file.WriteLine("// clang-format off");
             addHeader(file);
-=======
-            file.WriteLine("// clang-format off");
-            addGPLheader(file);
->>>>>>> e379e50b
-
             file.WriteLine(@"#include ""CO_driver.h""
 #include """  +  filename + @".h""
 #include ""CO_SDO.h""
