/*
    This file is part of libEDSsharp.

    libEDSsharp is free software: you can redistribute it and/or modify
    it under the terms of the GNU General Public License as published by
    the Free Software Foundation, either version 3 of the License, or
    (at your option) any later version.

    libEDSsharp is distributed in the hope that it will be useful,
    but WITHOUT ANY WARRANTY; without even the implied warranty of
    MERCHANTABILITY or FITNESS FOR A PARTICULAR PURPOSE.  See the
    GNU General Public License for more details.

    You should have received a copy of the GNU General Public License
    along with libEDSsharp.  If not, see <http://www.gnu.org/licenses/>.
 
    Copyright(c) 2016 Robin Cornelius <robin.cornelius@gmail.com>
    based heavly on the files CO_OD.h and CO_OD.c from CanOpenNode which are
    Copyright(c) 2010 - 2016 Janez Paternoster
*/

using System;
using System.Collections.Generic;
using System.Linq;
using System.Text;
using System.Text.RegularExpressions;
using System.Threading.Tasks;
using System.IO;

namespace libEDSsharp
{
    public class CanOpenNodeExporter
    {

        private string folderpath;
        private string gitVersion;
        private EDSsharp eds;

        private int enabledcount = 0;

        //    Dictionary<DataType, defstruct> defstructs = new Dictionary<DataType, defstruct>();

        //Used for array tracking
        Dictionary<string, int> au = new Dictionary<string, int>();
        List<UInt16> openings = new List<UInt16>();
        List<UInt16> closings = new List<UInt16>();


        public void export(string folderpath, string gitVersion, EDSsharp eds)
        {
            this.folderpath = folderpath;
            this.gitVersion = gitVersion;
            this.eds = eds;
     
            foreach (KeyValuePair<UInt16, ODentry> kvp in eds.ods)
            {
                if (kvp.Value.Disabled == false)
                    enabledcount++;
            }

            countPDOS();

            prewalkArrays();

            export_h();
            export_c();

        }

        private void specialarraysearch(UInt16 start, UInt16 end)
        {
            UInt16 lowest = 0xffff;
            UInt16 highest = 0x0000;

            foreach (KeyValuePair<UInt16, ODentry> kvp in eds.ods)
            {

                if (kvp.Key >= start && kvp.Key <= end)
                {
                    if (kvp.Key > highest)
                        highest = kvp.Key;

                    if (kvp.Key < lowest)
                        lowest = kvp.Key;
                }
            }

            if(lowest!=0xffff && highest!=0x0000)
            {
                openings.Add(lowest);
                closings.Add(highest);

                Console.WriteLine(string.Format("New special array detected start 0x{0:x4} end 0x{1:x4}", lowest, highest));
            }
        }

        private void prewalkArrays()
        {

            foreach (KeyValuePair<UInt16, ODentry> kvp in eds.ods)
            {
                ODentry od = kvp.Value;
                if (od.Disabled == true)
                    continue;

                string name = make_cname(od.parameter_name);
                if (au.ContainsKey(name))
                {
                    au[name]++;
                }
                else
                {
                    au[name] = 1;
                }
                
            }


            //Handle special arrays

            //SDO Client paramters
            specialarraysearch(0x1200, 0x127F);
            //SDO Server Paramaters
            specialarraysearch(0x1280, 0x12FF);

            //PDO Mappings and configs
            specialarraysearch(0x1400, 0x15FF);
            specialarraysearch(0x1600, 0x17FF);
            specialarraysearch(0x1800, 0x19FF);
            specialarraysearch(0x1A00, 0x1BFF);

            //now find opening and closing points for these arrays
            foreach (KeyValuePair<string, int> kvp in au)
            {
                if ( kvp.Value > 1)
                {
                    string targetname = kvp.Key;
                    UInt16 lowest=0xffff;
                    UInt16 highest=0x0000;
                    foreach (KeyValuePair<UInt16, ODentry> kvp2 in eds.ods)
                    {

                        string name = make_cname(kvp2.Value.parameter_name);
                        if(name==targetname)
                        {
                            if (kvp2.Key > highest)
                                highest = kvp2.Key;

                            if (kvp2.Key < lowest)
                                lowest = kvp2.Key;
                        
                        }

                    }

                    if (!openings.Contains(lowest))
                    {
                        openings.Add(lowest);
                        closings.Add(highest);
                        Console.WriteLine(string.Format("New array detected start 0x{0:x4} end 0x{1:x4}", lowest, highest));
                    }

                }

            }
        }


        private void print_h_bylocation(StreamWriter file, string location)
        {

            string lastname = "";

            foreach (KeyValuePair<UInt16, ODentry> kvp in eds.ods)
            {
                ODentry od = kvp.Value;

                if (od.Disabled == true)
                    continue;

                if ((od.StorageLocation != location))
                {
                    if (!(od.StorageLocation == "Unused" && location == "RAM"))
                        /* this entry doesn't belong in this section */
                        continue;
                }

                if (od.nosubindexes == 0)
                {
                    string specialarraylength = ""; 
                    if(od.datatype==DataType.VISIBLE_STRING || od.datatype == DataType.OCTET_STRING || od.datatype == DataType.UNICODE_STRING)
                    {
                        specialarraylength = string.Format("[{0}]", od.lengthofstring());
                    }

                    file.WriteLine(string.Format("/*{0:x4}      */ {1,-15} {2}{3};", od.index, od.datatype.ToString(), make_cname(od.parameter_name), specialarraylength));                 
                }
                else
                {
                    DataType t = eds.getdatatype(od);


                    //If it not a defined type, and it probably is not for a REC, we must generate a name, this is 
                    //related to the previous code that generated the actual structures.

                    string objecttypewords = "";

                    switch(od.objecttype)
                    {

                        case ObjectType.REC:  
                            objecttypewords = String.Format("OD_{0}_t", make_cname(od.parameter_name));
                             break;
                        case ObjectType.ARRAY:
                            objecttypewords = t.ToString(); //this case is handled by the logic in eds.getdatatype();
                            break;
                        default:
                            objecttypewords = t.ToString();
                            break;
                    }

                    string name = make_cname(od.parameter_name);
                    if (au[name] > 1)
                    {
                        if (lastname == name)
                            continue;
                        lastname = name;
                        file.WriteLine(string.Format("/*{0:x4}      */ {1,-15} {2}[{3}];", od.index, objecttypewords, make_cname(od.parameter_name), au[name]));
                    }
                    else
                    {
                        //Don't put sub indexes on record type in h file unless there are multiples of the same
                        //in which case its not handleded here, we need a special case for the predefined special
                        //values that arrayspecial() checks for, to generate 1 element arrays if needed
                        if (od.objecttype == ObjectType.REC )
                        {
                            if (arrayspecial(od.index, true))
                            {
                                file.WriteLine(string.Format("/*{0:x4}      */ {1,-15} {2}[1];", od.index, objecttypewords, make_cname(od.parameter_name)));
                            }
                            else
                            {
                                file.WriteLine(string.Format("/*{0:x4}      */ {1,-15} {2};", od.index, objecttypewords, make_cname(od.parameter_name)));
                            }
                        }
                        else
                        {
                            file.WriteLine(string.Format("/*{0:x4}      */ {1,-15} {2}[{3}];", od.index, objecttypewords, make_cname(od.parameter_name), od.nosubindexes - 1));
                        }
                    }
                }

            }
        }

        private void addGPLheader(StreamWriter file)
        {
            file.WriteLine(@"/*******************************************************************************

   File - CO_OD.c/CO_OD.h
   CANopen Object Dictionary.

   Copyright (C) 2004-2008 Janez Paternoster

   License: GNU Lesser General Public License (LGPL).

   <http://canopennode.sourceforge.net>

   (For more information see <CO_SDO.h>.)

   This file is part of CANopenNode, an opensource CANopen Stack.
   Project home page is <https://github.com/CANopenNode/CANopenNode>.
   For more information on CANopen see <http://www.can-cia.org/>.
 
   CANopenNode is free and open source software: you can redistribute
   it and/or modify it under the terms of the GNU General Public License
   as published by the Free Software Foundation, either version 2 of the
   License, or (at your option) any later version.
  
   This program is distributed in the hope that it will be useful,
   but WITHOUT ANY WARRANTY; without even the implied warranty of
   MERCHANTABILITY or FITNESS FOR A PARTICULAR PURPOSE. See the
   GNU General Public License for more details.
  
   You should have received a copy of the GNU General Public License
   along with this program. If not, see <http://www.gnu.org/licenses/>.
  
   Following clarification and special exception to the GNU General Public
   License is included to the distribution terms of CANopenNode:
  
   Linking this library statically or dynamically with other modules is
   making a combined work based on this library. Thus, the terms and
   conditions of the GNU General Public License cover the whole combination.
  
   As a special exception, the copyright holders of this library give
   you permission to link this library with independent modules to
   produce an executable, regardless of the license terms of these
   independent modules, and to copy and distribute the resulting
   executable under terms of your choice, provided that you also meet,
   for each linked independent module, the terms and conditions of the
   license of that module. An independent module is a module which is
   not derived from or based on this library. If you modify this
   library, you may extend this exception to your version of the
   library, but you are not obliged to do so. If you do not wish
   to do so, delete this exception statement from your version.
 
   This file was automatically generated with libedssharp Object");
            
            file.Write("   Dictionary Editor v" + this.gitVersion);

            file.WriteLine(@"   DON'T EDIT THIS FILE MANUALLY !!!!
*******************************************************************************/

");

        }

        private void export_h()
        {

            StreamWriter file = new StreamWriter(folderpath + Path.DirectorySeparatorChar + "CO_OD.h");


            addGPLheader(file);

            file.WriteLine("#pragma once");
            file.WriteLine("");

            file.WriteLine(@"/*******************************************************************************
   CANopen DATA DYPES
*******************************************************************************/
   typedef bool_t       BOOLEAN;
   typedef uint8_t      UNSIGNED8;
   typedef uint16_t     UNSIGNED16;
   typedef uint32_t     UNSIGNED32;
   typedef uint64_t     UNSIGNED64;
   typedef int8_t       INTEGER8;
   typedef int16_t      INTEGER16;
   typedef int32_t      INTEGER32;
   typedef int64_t      INTEGER64;
   typedef float32_t    REAL32; 
   typedef float64_t    REAL64; 
   typedef char_t       VISIBLE_STRING;
   typedef oChar_t      OCTET_STRING;
   typedef domain_t     DOMAIN;

");

            file.WriteLine("/*******************************************************************************");
            file.WriteLine("   FILE INFO:");
            file.WriteLine(string.Format("      FileName:     {0}", eds.fi.FileName));
            file.WriteLine(string.Format("      FileVersion:  {0}", eds.fi.FileVersion));
            file.WriteLine(string.Format("      CreationTime: {0}", eds.fi.CreationTime));
            file.WriteLine(string.Format("      CreationDate: {0}", eds.fi.CreationDate));
            file.WriteLine(string.Format("      CreatedBy:    {0}", eds.fi.CreatedBy));
            file.WriteLine("******************************************************************************/");
            file.WriteLine("");
            file.WriteLine("");

            file.WriteLine("/*******************************************************************************");
            file.WriteLine("   DEVICE INFO:");
            file.WriteLine(string.Format("      VendorName:     {0}", eds.di.VendorName));
            file.WriteLine(string.Format("      VendorNumber    {0}", eds.di.VendorNumber));
            file.WriteLine(string.Format("      ProductName:    {0}", eds.di.ProductName));
            file.WriteLine(string.Format("      ProductNumber:  {0}", eds.di.ProductNumber));
            file.WriteLine("******************************************************************************/");
            file.WriteLine("");
            file.WriteLine("");

         
            file.WriteLine(@"/*******************************************************************************
   FEATURES
*******************************************************************************/");

            file.WriteLine(string.Format("  #define CO_NO_SYNC                     {0}   //Associated objects: 1005-1007", noSYNC));

            file.WriteLine(string.Format("  #define CO_NO_EMERGENCY                {0}   //Associated objects: 1014, 1015", noEMCY));

            file.WriteLine(string.Format("  #define CO_NO_SDO_SERVER               {0}   //Associated objects: 1200-127F", noSDOservers));
            file.WriteLine(string.Format("  #define CO_NO_SDO_CLIENT               {0}   //Associated objects: 1280-12FF", noSDOclients));

            int lssServer = 0;
            if (eds.di.LSS_Supported == true && eds.di.LSS_Type == "Server")
            {
                lssServer = 1;
            }
            file.WriteLine(string.Format("  #define CO_NO_LSS_SERVER               {0}   //LSS Slave", lssServer));
            int lssClient = 0;
            if (eds.di.LSS_Supported == true && eds.di.LSS_Type == "Client")
            {
                lssClient = 1;
            }
            file.WriteLine(string.Format("  #define CO_NO_LSS_CLIENT               {0}   //LSS Master", lssClient));

            file.WriteLine(string.Format("  #define CO_NO_RPDO                     {0}   //Associated objects: 14xx, 16xx", noRXpdos));
            file.WriteLine(string.Format("  #define CO_NO_TPDO                     {0}   //Associated objects: 18xx, 1Axx", noTXpdos));


            bool ismaster = false;
            if(eds.ods.ContainsKey(0x1f80))
            {
                ODentry master = eds.ods[0x1f80];

                // we could do with a cut down function that returns a value rather than a string
                string meh = formatvaluewithdatatype(master.defaultvalue, master.datatype);
                meh = meh.Replace("L", "");

                UInt32 NMTStartup = Convert.ToUInt32(meh, 16);
                if ((NMTStartup & 0x01) == 0x01)
                    ismaster = true;
            }

            file.WriteLine(string.Format("  #define CO_NO_NMT_MASTER               {0}", ismaster==true?1:0));
            file.WriteLine("");
            file.WriteLine("");
            file.WriteLine(@"/*******************************************************************************
   OBJECT DICTIONARY
*******************************************************************************/");

            file.WriteLine(string.Format("   #define CO_OD_NoOfElements             {0}", enabledcount));
            file.WriteLine("");
            file.WriteLine("");

            file.WriteLine(@"/*******************************************************************************
   TYPE DEFINITIONS FOR RECORDS
*******************************************************************************/");

            //We need to identify all the record types used and generate a struct for each one
            //FIXME the original CanOpenNode exporter said how many items used this struct in the comments

            List<string> structnamelist = new List<string>();

            foreach (KeyValuePair<UInt16, ODentry> kvp in eds.ods)
            {
                ODentry od = kvp.Value;

                if (od.objecttype != ObjectType.REC)
                    continue;

                string structname = String.Format("OD_{0}_t", make_cname(od.parameter_name));

                if (structnamelist.Contains(structname))
                    continue;

                structnamelist.Add(structname);

                file.WriteLine(string.Format("/*{0:x4}    */ typedef struct {{", kvp.Key));
                foreach (KeyValuePair<UInt16, ODentry> kvp2 in kvp.Value.subobjects)
                {
                    string paramaterarrlen = "";
                    
                    ODentry subod = kvp2.Value;

                    if(subod.datatype==DataType.VISIBLE_STRING || subod.datatype==DataType.OCTET_STRING)
                    {
                        paramaterarrlen = String.Format("[{0}]", subod.lengthofstring());
                    }

                    file.WriteLine(string.Format("               {0,-15}{1}{2};", subod.datatype.ToString(), make_cname(subod.parameter_name),paramaterarrlen));

                }

                file.WriteLine(string.Format("               }}              {0};", structname));

            }



            file.WriteLine(@"
/*******************************************************************************
   TYPE DEFINITIONS FOR OBJECT DICTIONARY INDEXES

   some of those are redundant with CO_SDO.h CO_ObjDicId_t <Common CiA301 object 
   dictionary entries>
*******************************************************************************/");

            //FIXME how can we get rid of that redundandency?

            foreach (KeyValuePair<UInt16, ODentry> kvp in eds.ods)
            {

                ODentry od = kvp.Value;

                if (od.Disabled == true)
                    continue;
                
                DataType t = eds.getdatatype(od);


                switch (od.objecttype)
                {
                default:
                    {
                        file.WriteLine(string.Format("/*{0:x4} */", od.index));
                        file.WriteLine(string.Format("        #define {0,-51} 0x{1:x4}", string.Format("OD_{0:x4}_{1}", od.index, make_cname(od.parameter_name)), od.index, t.ToString()));

                        file.WriteLine("");
                    }
                    break;

                case ObjectType.ARRAY:
                case ObjectType.REC:
                    {
                        file.WriteLine(string.Format("/*{0:x4} */", od.index));
                        file.WriteLine(string.Format("        #define {0,-51} 0x{1:x4}", string.Format("OD_{0:x4}_{1}", od.index, make_cname(od.parameter_name)), od.index, t.ToString()));

                        file.WriteLine("");

                        //sub indexes
                        file.WriteLine(string.Format("        #define {0,-51} 0", string.Format("OD_{0:x4}_0_{1}_maxSubIndex", od.index, make_cname(od.parameter_name))));         

                        List<string> ODSIs = new List<string>();

                        string ODSIout = "";

                        foreach (KeyValuePair<UInt16, ODentry> kvp2 in od.subobjects)
                        {
                            ODentry sub = kvp2.Value;

                            if (sub.subindex == 0)
                                continue;

                            string ODSI = string.Format("{0}", string.Format("OD_{0:x4}_{1}_{2}_{3}", od.index, sub.subindex, make_cname(od.parameter_name), make_cname(sub.parameter_name)));

                            if (ODSIs.Contains(ODSI))
                            {
                                continue;
                            }

                            ODSIs.Add(ODSI);

                            ODSIout += (string.Format("        #define {0,-51} {1}\r\n", ODSI, sub.subindex));
                        }

                        file.Write(ODSIout);
                        file.WriteLine("");
                    }
                    break;
                }
            }

            file.WriteLine(@"/*******************************************************************************
   STRUCTURES FOR VARIABLES IN DIFFERENT MEMORY LOCATIONS
*******************************************************************************/
#define  CO_OD_FIRST_LAST_WORD     0x55 //Any value from 0x01 to 0xFE. If changed, EEPROM will be reinitialized.
");
            foreach (string location in eds.storageLocation)
            {
                if (location == "Unused")
                {
                    continue;
                }

                file.Write("/***** Structure for ");
                file.Write(location);
                file.WriteLine(" variables ********************************************/");
                file.Write("struct sCO_OD_");
                file.Write(location);
                file.Write(@"{
               UNSIGNED32     FirstWord;

");

                print_h_bylocation(file, location);

                file.WriteLine(@"
               UNSIGNED32     LastWord;
};
");
            }

            file.WriteLine(@"/***** Declaration of Object Dictionary variables *****************************/");

            foreach (string location in eds.storageLocation)
            {
                if (location == "Unused")
                {
                    continue;
                }
                
                file.Write("extern struct sCO_OD_");
                file.Write(location);
                file.Write(" CO_OD_");
                file.Write(location);
                file.WriteLine(@";
");
            }

file.WriteLine(@"/*******************************************************************************
   ALIASES FOR OBJECT DICTIONARY VARIABLES
*******************************************************************************/");

            List<string> constructed_rec_types = new List<string>();

            foreach (KeyValuePair<UInt16, ODentry> kvp in eds.ods)
            {


                ODentry od = kvp.Value;

				if (od.Disabled == true)
					continue;

                string loc = "CO_OD_" + od.StorageLocation;

                DataType t = eds.getdatatype(od);


                switch (od.objecttype)
                {
                    default:
                        {
                            file.WriteLine(string.Format("/*{0:x4}, Data Type: {1} */", od.index, t.ToString()));
                            file.WriteLine(string.Format("        #define {0,-51} {1}.{2}", string.Format("OD_{0}", make_cname(od.parameter_name)), loc, make_cname(od.parameter_name)));

                            DataType dt = od.datatype;

                            if (dt == DataType.OCTET_STRING || dt == DataType.VISIBLE_STRING)
                            {
                                file.WriteLine(string.Format("        #define {0,-51} {1}", string.Format("ODL_{0}_stringLength", make_cname(od.parameter_name)), od.lengthofstring()));
                            }
                            file.WriteLine("");
                        }
                        break;

                    case ObjectType.ARRAY:
                        {
                            DataType dt = od.datatype;

                            file.WriteLine(string.Format("/*{0:x4}, Data Type: {1}, Array[{2}] */", od.index, t.ToString(), od.nosubindexes - 1));
                            file.WriteLine(string.Format("        #define OD_{0,-48} {1}.{2}", make_cname(od.parameter_name), loc, make_cname(od.parameter_name)));
                            file.WriteLine(string.Format("        #define {0,-51} {1}", string.Format("ODL_{0}_arrayLength", make_cname(od.parameter_name)), od.nosubindexes - 1));


                            List<string> ODAs = new List<string>();

                            string ODAout = "";

                            foreach (KeyValuePair<UInt16, ODentry> kvp2 in od.subobjects)
                            {
                                ODentry sub = kvp2.Value;

                                if (sub.subindex == 0)
                                    continue;

                                string ODA = string.Format("{0}", string.Format("ODA_{0}_{1}", make_cname(od.parameter_name), make_cname(sub.parameter_name)));

                                if (ODAs.Contains(ODA))
                                {
                                    continue;
                                }

                                ODAs.Add(ODA);

                                //Arrays do not have a size in the raw CO objects, Records do
                                //so offset by one
                                if (od.objecttype == ObjectType.ARRAY)
                                {
                                    ODAout += (string.Format("        #define {0,-51} {1}\r\n", string.Format("ODA_{0}_{1}", make_cname(od.parameter_name), make_cname(sub.parameter_name)), sub.subindex - 1));
                                }
                                else
                                {
                                    ODAout += (string.Format("        #define {0,-51} {1}\r\n", string.Format("ODA_{0}_{1}", make_cname(od.parameter_name), make_cname(sub.parameter_name)), sub.subindex));
                                }
                            }

                            file.Write(ODAout);
                            file.WriteLine("");
                        }
                        break;

                    case ObjectType.REC:
                        {
                            string rectype = make_cname(od.parameter_name);

                            if (!constructed_rec_types.Contains(rectype))
                            {
                                file.WriteLine(string.Format("/*{0:x4}, Data Type: {1}_t */", od.index, rectype));
                                file.WriteLine(string.Format("        #define {0,-51} {1}.{2}", string.Format("OD_{0}", rectype), loc, rectype));
                                constructed_rec_types.Add(rectype);
                                file.WriteLine("");
                            }

                        }
                        break;
                }
            }

            file.Close();

        }

        private void export_c()
        {
            StreamWriter file = new StreamWriter(folderpath + Path.DirectorySeparatorChar + "CO_OD.c");

            addGPLheader(file);

            file.WriteLine(@"#include ""CO_driver.h""
#include ""CO_OD.h""
#include ""CO_SDO.h""


/*******************************************************************************
   DEFINITION AND INITIALIZATION OF OBJECT DICTIONARY VARIABLES
*******************************************************************************/

");
            foreach (string location in eds.storageLocation)
            {
                if (location == "Unused")
                {
                    continue;
                }

                file.Write("/***** Definition for ");
                file.Write(location);
                file.WriteLine(" variables ********************************************/");
                file.Write("struct sCO_OD_");
                file.Write(location);
                file.Write(" CO_OD_");
                file.Write(location);
                file.Write(@" = {
           CO_OD_FIRST_LAST_WORD,

");

                export_OD_def_array(file, location);

                file.WriteLine(@"
           CO_OD_FIRST_LAST_WORD,
};

");
            }


            file.WriteLine(@"

/*******************************************************************************
   STRUCTURES FOR RECORD TYPE OBJECTS
*******************************************************************************/

");

            export_record_types(file);

            file.Write(@"/*******************************************************************************
   OBJECT DICTIONARY
*******************************************************************************/
const CO_OD_entry_t CO_OD[");
            

            file.Write(string.Format("{0}", enabledcount));

            file.WriteLine(@"] = {
");

            bool arrayspecialcase = false;
            int count = 0;

            foreach (KeyValuePair<UInt16, ODentry> kvp in eds.ods)
            {

                ODentry od = kvp.Value;

                if (od.Disabled == true)
                    continue;

                string loc = "CO_OD_" + od.StorageLocation;

                byte flags = getflags(od);

                DataType t = eds.getdatatype(od);
                int datasize = get_datatype_length(od);

                string odf;

                if (od.AccessFunctionName != null)
                {
                    odf = od.AccessFunctionName;
                }
                else
                {
                    odf = "CO_ODF";
                }

                string array = "";

                //only needed for array objects
                if (od.objecttype == ObjectType.ARRAY && od.nosubindexes > 0)
                    array = string.Format("[0]");

                
                if(arrayspecial(od.index,true))
                {
                    arrayspecialcase = true;
                    count = 0;
                }

                if(arrayspecialcase)
                {
                    array = string.Format("[{0}]", count);
                    count++;
                }

                //Arrays and Recs have 1 less subindex than actually present in the od.subobjects
                int nosubindexs = od.nosubindexes;
                if (od.objecttype == ObjectType.ARRAY || od.objecttype == ObjectType.REC)
                {
                    if(nosubindexs>0)
                        nosubindexs--;
                }

                //Arrays really should obey the max subindex paramater not the physical number of elements
                if (od.objecttype == ObjectType.ARRAY)
                {
                    if ((od.getmaxsubindex() != nosubindexs) && od.index != 0x1003) //ignore 0x1003, it is a special case
                    {
                        Warnings.warning_list.Add(String.Format("Subindex discrepancy on object 0x{0:x4} arraysize: {1} vs max-subindex: {2}", od.index, nosubindexs, od.getmaxsubindex()));
                        nosubindexs = od.getmaxsubindex();
                    }
                }

                string pdata; //CO_OD_entry_t pData generator

                if(od.objecttype==ObjectType.REC)
                {
                   
                    pdata = string.Format("&OD_record{0:x4}",od.index);
                }
                else
                {
                    pdata = string.Format("&{0}.{1}{2}", loc, make_cname(od.parameter_name), array);
                }

                if((od.objecttype == ObjectType.VAR || od.objecttype == ObjectType.ARRAY) && od.datatype == DataType.DOMAIN)
                {
                    //NB domain MUST have a data pointer of 0, can open node requires this and makes checks
                    //against null to determine this is a DOMAIN type. 
                    pdata = "0";
                }

                file.WriteLine(string.Format("{{0x{0:x4}, 0x{1:x2}, 0x{2:x2}, {3}, (void*){4}}},", od.index, nosubindexs, flags, datasize, pdata ));

                if (arrayspecial(od.index, false))
                {
                    arrayspecialcase = false;
                }
            }



            file.WriteLine("};");

            file.Close();
        }



        byte getflags(ODentry od)
        {
            byte flags = 0;
            byte mapping = 0; //mapping flags, if pdo is enabled

            //aways return 0 for REC objects as CO_OD_getDataPointer() uses this to pickup the details
            if (od.objecttype == ObjectType.REC)
                return 0;

            flags = (byte)eds.storageLocation.IndexOf(od.StorageLocation);
            //1 = ROM, 2 = RAM, >= 3 some EEPROM region
            if (flags > 0x03)
            {
                flags = 0x03;
            }

            /* some exceptions for rwr/rww. Those are entries that are always r/w via SDO transfer, 
             * but can only be read -or- written via PDO */
            if (od.accesstype == EDSsharp.AccessType.ro
                || od.accesstype == EDSsharp.AccessType.rw
                || od.accesstype == EDSsharp.AccessType.rwr
                || od.accesstype == EDSsharp.AccessType.rww
                || od.accesstype == EDSsharp.AccessType.@const) 
            {
                /* SDO server may read from the variable */
                flags |= 0x04;

                if (od.accesstype != EDSsharp.AccessType.rww)
                {
                    /* Variable is mappable for TPDO  */
                    mapping |= 0x20;
                }
            }
            if (od.accesstype == EDSsharp.AccessType.wo
                || od.accesstype == EDSsharp.AccessType.rw
                || od.accesstype == EDSsharp.AccessType.rwr
                || od.accesstype == EDSsharp.AccessType.rww) 
            {
                /* SDO server may write to the variable */
                flags |= 0x08;

                if (od.accesstype != EDSsharp.AccessType.rwr) 
                {
                    /* Variable is mappable for RPDO */
                    mapping |= 0x10;
                }
            }

            if (od.PDOMapping) 
            {
                flags |= mapping;
            }

            if(od.TPDODetectCos)
            {
              /* If variable is mapped to any PDO, then  is automatically send, if variable its value */
              flags |=0x40;
            }

            int datasize = get_datatype_length(od);

            if (datasize > 1)
            {
                /* variable is a multibyte value */
                flags |= 0x80;
            }

            return flags;

        }

<<<<<<< HEAD
        protected int get_datatype_length(ODentry entry)
        {
            int datasize;
            if (entry.datatype == DataType.VISIBLE_STRING || entry.datatype == DataType.OCTET_STRING || entry.datatype == DataType.UNICODE_STRING)
                datasize = entry.lengthofstring();
            else
                datasize = entry.sizeofdatatype();

            return datasize;
        }

        string getlocation(StorageLocation location)
        {
            string loc;
            switch (location)
            {
                case StorageLocation.ROM:
                    loc = "CO_OD_ROM";
                    break;
                default:
                case StorageLocation.RAM:
                    loc = "CO_OD_RAM";
                    break;
                case StorageLocation.EEPROM:
                    loc = "CO_OD_EEPROM";
                    break;

            }

            return loc;
        }

=======
>>>>>>> 085db5ad
        string formatvaluewithdatatype(string defaultvalue, DataType dt)
        {
            int nobase = 10;
            bool nodeidreplace = false;

            if (defaultvalue == null || defaultvalue == "")
            {
                //No default value, we better supply one for sensible data types
                if (dt == DataType.VISIBLE_STRING ||
                    dt == DataType.OCTET_STRING ||
                    dt == DataType.UNKNOWN ||
                    dt == DataType.UNICODE_STRING)
                {
                    return "";
                }

                Console.WriteLine("Warning assuming a 0 default");
                defaultvalue = "0";
            }

            if (defaultvalue.Contains("$NODEID"))
            {
                defaultvalue = defaultvalue.Replace("$NODEID", "");
                defaultvalue = defaultvalue.Replace("+", "");
                nodeidreplace = true;
            }

            String pat = @"^0[xX][0-9a-fA-FL]+";

            Regex r = new Regex(pat, RegexOptions.IgnoreCase);
            Match m = r.Match(defaultvalue);
            if (m.Success)
            {
                nobase = 16;
                defaultvalue = defaultvalue.Replace("L", "");
            }

            pat = @"^0[0-7]+";
            r = new Regex(pat, RegexOptions.IgnoreCase);
            m = r.Match(defaultvalue);
            if (m.Success)
            {
                nobase = 8;
            }

            if (nodeidreplace)
            {
                UInt32 data = Convert.ToUInt32(defaultvalue, nobase);
                data += eds.NodeId;
                defaultvalue = string.Format("0x{0:x}", data);
                nobase = 16;
            }


            switch (dt)
            {
                case DataType.UNSIGNED24:
                case DataType.UNSIGNED32:
                    return String.Format("0x{0:x4}L", Convert.ToUInt32(defaultvalue, nobase));

                case DataType.INTEGER24:
                case DataType.INTEGER32:
                    return String.Format("0x{0:x4}L", Convert.ToInt32(defaultvalue, nobase));

                case DataType.REAL32:
                case DataType.REAL64:
                    return (String.Format("{0}", defaultvalue));


                //fix me this looks wrong
                case DataType.UNICODE_STRING:
                    return (String.Format("'{0}'", defaultvalue));

                case DataType.VISIBLE_STRING:
                    {

                        ASCIIEncoding a = new ASCIIEncoding();
                        string unescape = StringUnescape.Unescape(defaultvalue);
                        char[] chars = unescape.ToCharArray();

                        string array = "{";

                        foreach (char c in chars)
                        {

                            array += "'" + StringUnescape.Escape(c) + "', ";
                        }

                        array = array.Substring(0, array.Length - 2);

                        array += "}";
                        return array;

                    }


                case DataType.OCTET_STRING:
                    {
                        string[] bits = defaultvalue.Split(' ');
                        string octet = "{";
                        foreach (string s in bits)
                        {
                            octet += formatvaluewithdatatype(s, DataType.UNSIGNED8);

                            if (!object.ReferenceEquals(s, bits.Last()))
                            {
                                octet += ", ";
                            }
                        }
                        octet += "}";
                        return octet;
                    }

                case DataType.INTEGER8:
                    return String.Format("0x{0:x1}", Convert.ToSByte(defaultvalue, nobase));

                case DataType.INTEGER16:
                    return String.Format("0x{0:x2}", Convert.ToInt16(defaultvalue, nobase));

                case DataType.UNSIGNED8:
                    return String.Format("0x{0:x1}L", Convert.ToByte(defaultvalue, nobase));

                case DataType.UNSIGNED16:
                    return String.Format("0x{0:x2}", Convert.ToUInt16(defaultvalue, nobase));

                case DataType.INTEGER64:
                    return String.Format("0x{0:x8}L", Convert.ToInt64(defaultvalue, nobase));

                case DataType.UNSIGNED64:
                    return String.Format("0x{0:x8}L", Convert.ToUInt64(defaultvalue, nobase));

                default:
                    return (String.Format("{0:x}", defaultvalue));

            }
        }

        public static string ParseString(string input)
        {
            var provider = new Microsoft.CSharp.CSharpCodeProvider();
            var parameters = new System.CodeDom.Compiler.CompilerParameters()
            {
                GenerateExecutable = false,
                GenerateInMemory = true,
            };

            var code = @"
        namespace Tmp
        {
            public class TmpClass
            {
                public static string GetValue()
                {
                    return """ + input + @""";
                }
            }
        }";

            var compileResult = provider.CompileAssemblyFromSource(parameters, code);

            if (compileResult.Errors.HasErrors)
            {
                throw new ArgumentException(compileResult.Errors.Cast<System.CodeDom.Compiler.CompilerError>().First(e => !e.IsWarning).ErrorText);
            }

            var asmb = compileResult.CompiledAssembly;
            var method = asmb.GetType("Tmp.TmpClass").GetMethod("GetValue");

            return method.Invoke(null, null) as string;
        }

       protected string make_cname(string name)
       {
            if (name == null)
                return null;

            if (name == "")
                return "";

           Regex splitter = new Regex(@"[\W]+");

           //string[] bits = Regex.Split(name,@"[\W]+");
           var bits = splitter.Split(name).Where(s => s != String.Empty);

           string output = "";

           char lastchar = ' ';
           foreach (string s in bits)
           {
               if(Char.IsUpper(lastchar) && Char.IsUpper(s.First()))
                    output+="_";

                if (s.Length > 1)
                {
                    output += char.ToUpper(s[0]) + s.Substring(1);
                }
                else
                {
                    output += s;
                }

                if(output.Length>0)
                    lastchar = output.Last();

           }

            if (output.Length > 1)
            {
                if (Char.IsLower(output[1]))
                    output = Char.ToLower(output[0]) + output.Substring(1);
            }
            else
                output = output.ToLower(); //single character

            return output;
        }

        void export_record_types(StreamWriter file)
        {


            bool arrayopen = false;
            int arrayindex = 0;

            foreach (KeyValuePair<UInt16, ODentry> kvp in eds.ods)
            {


                ODentry od = kvp.Value;

                if (od.objecttype != ObjectType.REC)
                    continue;

                if (od.Disabled == true)
                    continue;

                int count = od.subobjects.Count; //don't include index

                if(od.index>=0x1400 && od.index<0x1600)
                {
                    count = 3; //CanOpenNode Fudging. Its only 3 paramaters for RX PDOS in the c code despite being a PDO_COMMUNICATION_PARAMETER
                }

                string cname = make_cname(od.parameter_name);
                
                file.WriteLine(String.Format("/*0x{0:x4}*/ const CO_OD_entryRecord_t OD_record{0:x4}[{1}] = {{", od.index, count));

                string arrayaccess = "";

                if (arrayspecial(od.index, true) || arrayopen)
                {
                    arrayaccess = string.Format("[{0}]",arrayindex);
                    arrayindex++;
                    arrayopen = true;
                }


                foreach (KeyValuePair<UInt16, ODentry> kvpsub in od.subobjects)
                {
                    ODentry sub = kvpsub.Value;

                    string subcname = make_cname(sub.parameter_name);
                    int datasize = get_datatype_length(sub);

                    if (sub.datatype != DataType.DOMAIN)
                    {
<<<<<<< HEAD
                        file.WriteLine(string.Format("           {{(void*)&{5}.{0}{4}.{1}, 0x{2:x2}, {3} }},", cname, subcname, getflags(sub), datasize, arrayaccess, getlocation(od.location)));
=======
                        file.WriteLine(string.Format("           {{(void*)&{5}.{0}{4}.{1}, 0x{2:x2}, 0x{3} }},", cname, subcname, getflags(sub), sub.sizeofdatatype(), arrayaccess, "CO_OD_" + od.StorageLocation));
>>>>>>> 085db5ad
                    }
                    else
                    {
                        //Domain type MUST have its data pointer set to 0 for CanOpenNode
<<<<<<< HEAD
                        file.WriteLine(string.Format("           {{(void*)0, 0x{2:x2}, {3} }},", cname, subcname, getflags(sub), datasize, arrayaccess, getlocation(od.location)));
=======
                        file.WriteLine(string.Format("           {{(void*)0, 0x{2:x2}, 0x{3} }},", cname, subcname, getflags(sub), sub.sizeofdatatype(), arrayaccess, "CO_OD_" + od.StorageLocation));
>>>>>>> 085db5ad
                    }
                }


                if (arrayspecial(od.index, false))
                {

                    arrayindex=0;
                    arrayopen = false;

                }

                file.Write("};\r\n\r\n");
            }
        }

        int noTXpdos = 0;
        int noRXpdos = 0;
        int noSDOclients = 0;
        int noSDOservers = 0;
        int distTXpdo = 0;
        int distRXpdo = 0;
        int noSYNC = 0;
        int noEMCY = 0;

        void countPDOS()
        {
            noRXpdos = 0;
            noTXpdos = 0;

            foreach (KeyValuePair<UInt16, ODentry> kvp in eds.ods)
            {
                UInt16 index = kvp.Key;

                if (kvp.Value.Disabled == true)
                    continue;

                if (index >= 0x1400 && index < 0x1600)
                {
                    noRXpdos++;
                    distRXpdo = index - 0x1400;
                }

                if (index >= 0x1800 && index < 0x1A00)
                {
                    noTXpdos++;
                    distTXpdo = index - 0x1800;
                }

                if((index & 0xFF80) == 0x1200)
                {
                    noSDOservers++;
                }

                if ((index & 0xFF80) == 0x1280)
                {
                    noSDOclients++;
                }

                if (index == 0x1005)
                    noSYNC = 1;

                if (index == 0x1014)
                    noEMCY = 1;
            }

        }

        bool arrayspecial(UInt16 index, bool open)
        {

            if (open)
            {

                if (openings.Contains(index))
                    return true;
            }
            else
            {

                if (closings.Contains(index))
                    return true;
            }

            return false;

        }


        void export_OD_def_array(StreamWriter file, string location)
        {

            foreach (KeyValuePair<UInt16, ODentry> kvp in eds.ods)
            {
                ODentry od = kvp.Value;

                if (od.Disabled == true)
                    continue;

                if ((od.StorageLocation != location))
                {
                    if (!(od.StorageLocation == "Unused" && location == "RAM"))
                        /* this entry doesn't belong in this section */
                        continue;
                }

                if (od.nosubindexes == 0)
                {
                    file.WriteLine(string.Format("/*{0:x4}*/ {1},", od.index, formatvaluewithdatatype(od.defaultvalue, od.datatype)));
                }
                else
                {
                    if (arrayspecial(od.index, true))
                    {
                        file.Write(string.Format("/*{0:x4}*/ {{{{", od.index));
                    }
                    else
                    {
                        file.Write(string.Format("/*{0:x4}*/ {{", od.index));
                    }

                    foreach (KeyValuePair<UInt16, ODentry> kvp2 in od.subobjects)
                    {
                        ODentry sub = kvp2.Value;

                        DataType dt = sub.datatype;

                        if ((od.objecttype==ObjectType.ARRAY) && sub.subindex == 0)
                            continue;

                        file.Write(formatvaluewithdatatype(sub.defaultvalue, dt));

                        if (od.subobjects.Keys.Last() != kvp2.Key)
                            file.Write(", ");
                    }


                    if (arrayspecial(od.index, false))
                    {
                        file.WriteLine("}},");
                    }
                    else
                    {
                        file.WriteLine("},");
                    }

                }
            }

        }
    }




    public static class StringUnescape
    {
        public static string Escape(char c)
        {

            switch(c)
            {
                case '\0':
                    return @"\0";
                case '\n':
                    return @"\n";
                case '\r':
                    return @"\r";
                case '\t':
                    return @"\t";
                case '\a':
                    return @"\a";
                case '\b':
                    return @"\b";
                case '\f':
                    return @"\f";
                case '\v':
                    return @"\v";

                default:
                    return c.ToString();
              
            }

        }

        public static string Unescape(this string txt)
        {
            if (string.IsNullOrEmpty(txt)) { return txt; }
            StringBuilder retval = new StringBuilder(txt.Length);
            for (int ix = 0; ix < txt.Length;)
            {
                int jx = txt.IndexOf('\\', ix);
                if (jx < 0 || jx == txt.Length - 1) jx = txt.Length;
                retval.Append(txt, ix, jx - ix);
                if (jx >= txt.Length) break;
                switch (txt[jx + 1])
                {
                    case 'n': retval.Append('\n'); break;  // Line feed
                    case 'r': retval.Append('\r'); break;  // Carriage return
                    case 't': retval.Append('\t'); break;  // Tab
                    case '0': retval.Append('\0'); break;  // Null
                    case 'a': retval.Append('\a'); break;  // Bell
                    case 'b': retval.Append('\b'); break;  // Backspace
                    case 'f': retval.Append('\f'); break;  // Formfeed
                    case 'v': retval.Append('\v'); break;  // Verticle tab
                    case '\\': retval.Append('\\'); break; // Don't escape
                    default:                                 // Unrecognized, copy as-is
                        retval.Append('\\').Append(txt[jx + 1]); break;
                }
                ix = jx + 2;
            }
            return retval.ToString();
        }
    }

}<|MERGE_RESOLUTION|>--- conflicted
+++ resolved
@@ -929,7 +929,6 @@
 
         }
 
-<<<<<<< HEAD
         protected int get_datatype_length(ODentry entry)
         {
             int datasize;
@@ -941,29 +940,6 @@
             return datasize;
         }
 
-        string getlocation(StorageLocation location)
-        {
-            string loc;
-            switch (location)
-            {
-                case StorageLocation.ROM:
-                    loc = "CO_OD_ROM";
-                    break;
-                default:
-                case StorageLocation.RAM:
-                    loc = "CO_OD_RAM";
-                    break;
-                case StorageLocation.EEPROM:
-                    loc = "CO_OD_EEPROM";
-                    break;
-
-            }
-
-            return loc;
-        }
-
-=======
->>>>>>> 085db5ad
         string formatvaluewithdatatype(string defaultvalue, DataType dt)
         {
             int nobase = 10;
@@ -1230,20 +1206,12 @@
 
                     if (sub.datatype != DataType.DOMAIN)
                     {
-<<<<<<< HEAD
-                        file.WriteLine(string.Format("           {{(void*)&{5}.{0}{4}.{1}, 0x{2:x2}, {3} }},", cname, subcname, getflags(sub), datasize, arrayaccess, getlocation(od.location)));
-=======
                         file.WriteLine(string.Format("           {{(void*)&{5}.{0}{4}.{1}, 0x{2:x2}, 0x{3} }},", cname, subcname, getflags(sub), sub.sizeofdatatype(), arrayaccess, "CO_OD_" + od.StorageLocation));
->>>>>>> 085db5ad
                     }
                     else
                     {
                         //Domain type MUST have its data pointer set to 0 for CanOpenNode
-<<<<<<< HEAD
-                        file.WriteLine(string.Format("           {{(void*)0, 0x{2:x2}, {3} }},", cname, subcname, getflags(sub), datasize, arrayaccess, getlocation(od.location)));
-=======
                         file.WriteLine(string.Format("           {{(void*)0, 0x{2:x2}, 0x{3} }},", cname, subcname, getflags(sub), sub.sizeofdatatype(), arrayaccess, "CO_OD_" + od.StorageLocation));
->>>>>>> 085db5ad
                     }
                 }
 
