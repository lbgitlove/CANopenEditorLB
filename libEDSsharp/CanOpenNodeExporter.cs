/*
    This file is part of libEDSsharp.

    libEDSsharp is free software: you can redistribute it and/or modify
    it under the terms of the GNU General Public License as published by
    the Free Software Foundation, either version 3 of the License, or
    (at your option) any later version.

    libEDSsharp is distributed in the hope that it will be useful,
    but WITHOUT ANY WARRANTY; without even the implied warranty of
    MERCHANTABILITY or FITNESS FOR A PARTICULAR PURPOSE.  See the
    GNU General Public License for more details.

    You should have received a copy of the GNU General Public License
    along with libEDSsharp.  If not, see <http://www.gnu.org/licenses/>.
 
    Copyright(c) 2016 - 2019 Robin Cornelius <robin.cornelius@gmail.com>
    based heavily on the files CO_OD.h and CO_OD.c from CANopenNode which are
    Copyright(c) 2010 - 2016 Janez Paternoster
*/

using System;
using System.Collections.Generic;
using System.Linq;
using System.Text;
using System.Text.RegularExpressions;
using System.Threading.Tasks;
using System.IO;

namespace libEDSsharp
{
    public class CanOpenNodeExporter
    {

        private string folderpath;
        private string gitVersion;
        protected EDSsharp eds;

        private int enabledcount = 0;

        //    Dictionary<DataType, defstruct> defstructs = new Dictionary<DataType, defstruct>();

        //Used for array tracking
        Dictionary<string, int> au = new Dictionary<string, int>();
        List<UInt16> openings = new List<UInt16>();
        List<UInt16> closings = new List<UInt16>();


        public void export(string folderpath, string filename, string gitVersion, EDSsharp eds)
        {
            this.folderpath = folderpath;
            this.gitVersion = gitVersion;
            this.eds = eds;


            enabledcount = eds.GetNoEnabledObjects();

            countPDOS();


            fixcompatentry();

            prewalkArrays();

            export_h(filename);
            export_c(filename);

        }

        //private bool compatfixed = false;
        private void fixcompatentry()
        {
            // compatfixed = false;


            // Handle the TPDO communication parameters in a special way, because of
            // sizeof(OD_TPDOCommunicationParameter_t) != sizeof(CO_TPDOCommPar_t) in CANopen.c
            // the existing CO_TPDOCommPar_t has a compatibility entry so we must export one regardless
            // of if its in the OD or not

            for (UInt16 idx = 0x1800; idx < 0x1900; idx++)
            {
                if (eds.ods.ContainsKey(idx))
                {
                    ODentry od = eds.ods[idx];

                    if (!od.Containssubindex(0x04))
<<<<<<< HEAD
                    {
                        compatfixed = true;
=======
                    {
                        //compatfixed = true;
>>>>>>> f357804c
                        ODentry compatibility = new ODentry("compatibility entry", idx, DataType.UNSIGNED8, "0", EDSsharp.AccessType.ro, PDOMappingType.no, od);
                        od.subobjects.Add(0x04, compatibility);
                    }
                }
            }

        }

        private void specialarraysearch(UInt16 start, UInt16 end)
        {
            UInt16 lowest = 0xffff;
            UInt16 highest = 0x0000;

            foreach (KeyValuePair<UInt16, ODentry> kvp in eds.ods)
            {

                if (kvp.Value.Disabled == true)
                    continue;

                if (kvp.Key >= start && kvp.Key <= end)
                {
                    if (kvp.Key > highest)
                        highest = kvp.Key;

                    if (kvp.Key < lowest)
                        lowest = kvp.Key;
                }
            }

            if(lowest!=0xffff && highest!=0x0000)
            {
                openings.Add(lowest);
                closings.Add(highest);

                Console.WriteLine(string.Format("New special array detected start 0x{0:x4} end 0x{1:x4}", lowest, highest));
            }
        }

        protected void prewalkArrays()
        {

            foreach (KeyValuePair<UInt16, ODentry> kvp in eds.ods)
            {
                ODentry od = kvp.Value;
                if (od.Disabled == true)
                    continue;

                string name = make_cname(od.parameter_name);
                if (au.ContainsKey(name))
                {
                    au[name]++;
                }
                else
                {
                    au[name] = 1;
                }
                
            }


            //Handle special arrays

            //SDO Client parameters
            specialarraysearch(0x1200, 0x127F);
            //SDO Server Parameters
            specialarraysearch(0x1280, 0x12FF);

            //PDO Mappings and configs
            specialarraysearch(0x1400, 0x15FF);
            specialarraysearch(0x1600, 0x17FF);
            specialarraysearch(0x1800, 0x19FF);
            specialarraysearch(0x1A00, 0x1BFF);

            //now find opening and closing points for these arrays
            foreach (KeyValuePair<string, int> kvp in au)
            {
                if ( kvp.Value > 1)
                {
                    string targetname = kvp.Key;
                    UInt16 lowest=0xffff;
                    UInt16 highest=0x0000;
                    foreach (KeyValuePair<UInt16, ODentry> kvp2 in eds.ods)
                    {

                        string name = make_cname(kvp2.Value.parameter_name);
                        if(name==targetname)
                        {
                            if (kvp2.Key > highest)
                                highest = kvp2.Key;

                            if (kvp2.Key < lowest)
                                lowest = kvp2.Key;
                        
                        }

                    }

                    if (!openings.Contains(lowest))
                    {
                        openings.Add(lowest);
                        closings.Add(highest);
                        Console.WriteLine(string.Format("New array detected start 0x{0:x4} end 0x{1:x4}", lowest, highest));
                    }

                }

            }
        }

        string lastname = "";

        private string print_h_bylocation(string location)
        {

            StringBuilder sb = new StringBuilder();

            lastname = "";

            foreach (KeyValuePair<UInt16, ODentry> kvp in eds.ods)
            {
                ODentry od = kvp.Value;

                if (od.Disabled == true)
                    continue;

                if ((od.StorageLocation != location))
                {
                    if (!(od.StorageLocation == "Unused" && location == "RAM"))
                        /* this entry doesn't belong in this section */
                        continue;
                }

                sb.Append(print_h_entry(od));

            }

            return sb.ToString();
        }


        protected string print_h_entry(ODentry od)
        {
            StringBuilder sb = new StringBuilder();

            if (od.Nosubindexes == 0)
            {
                string specialarraylength = "";
                if (od.datatype == DataType.VISIBLE_STRING || od.datatype == DataType.OCTET_STRING || od.datatype == DataType.UNICODE_STRING)
                {
                    specialarraylength = string.Format("[{0}]", od.Lengthofstring);
                }

                sb.AppendLine($"/*{od.Index:x4}      */ {od.datatype.ToString(),-15} {make_cname(od.parameter_name)}{specialarraylength};");
            }
            else
            {
                //fixme why is this not od.datatype?
                DataType t = eds.Getdatatype(od);

                //If it not a defined type, and it probably is not for a REC, we must generate a name, this is 
                //related to the previous code that generated the actual structures.

                string objecttypewords = "";

                switch (od.objecttype)
                {

                    case ObjectType.REC:
                        objecttypewords = String.Format("OD_{0}_t", make_cname(od.parameter_name));
                        break;
                    case ObjectType.ARRAY:
                        objecttypewords = t.ToString(); //this case is handled by the logic in eds.getdatatype();
                        break;
                    default:
                        objecttypewords = t.ToString();
                        break;
                }

                string name = make_cname(od.parameter_name);
                if (au[name] > 1)
                {
                    if (lastname == name)
                        return "";

                    lastname = name;
                    sb.AppendLine($"/*{od.Index:x4}      */ {objecttypewords,-15} {make_cname(od.parameter_name)}[{au[name]}];");
                }
                else
                {
                    //Don't put sub indexes on record type in h file unless there are multiples of the same
                    //in which case its not handled here, we need a special case for the predefined special
                    //values that arrayspecial() checks for, to generate 1 element arrays if needed
                    if (od.objecttype == ObjectType.REC)
                    {
                        if (arrayspecial(od.Index, true))
                        {
                            sb.AppendLine($"/*{od.Index:x4}      */ {objecttypewords,-15} {make_cname(od.parameter_name)}[1];");
                        }
                        else
                        {
                            sb.AppendLine($"/*{od.Index:x4}      */ {objecttypewords,-15} {make_cname(od.parameter_name)};");
                        }
                    }
                    else
                    {
                        string specialarraylength = "";

                        if (od.datatype == DataType.VISIBLE_STRING || od.datatype == DataType.OCTET_STRING || od.datatype == DataType.UNICODE_STRING)
                        {
                            int maxlength = 0;
                            foreach (ODentry sub in od.subobjects.Values)
                            {
                                if (sub.Lengthofstring> maxlength)
                                    maxlength = sub.Lengthofstring;
                            }

                            specialarraylength = string.Format("[{0}]", maxlength);
                        }

                        sb.AppendLine($"/*{od.Index:x4}      */ {objecttypewords,-15} {make_cname(od.parameter_name)}{specialarraylength}[{od.Nosubindexes - 1}];");
                    }
                }
            }

            return sb.ToString();
        }

        private void addGPLheader(StreamWriter file)
        {
            file.WriteLine(@"/*******************************************************************************

   File - CO_OD.c/CO_OD.h
   CANopen Object Dictionary.

   Copyright (C) 2004-2008 Janez Paternoster

   License: GNU Lesser General Public License (LGPL).

   <http://canopennode.sourceforge.net>

   (For more information see <CO_SDO.h>.)

   This file is part of CANopenNode, an open source CANopen Stack.
   Project home page is <https://github.com/CANopenNode/CANopenNode>.
   For more information on CANopen see <http://www.can-cia.org/>.

   CANopenNode is free and open source software: you can redistribute
   it and/or modify it under the terms of the GNU General Public License
   as published by the Free Software Foundation, either version 2 of the
   License, or (at your option) any later version.

   This program is distributed in the hope that it will be useful,
   but WITHOUT ANY WARRANTY; without even the implied warranty of
   MERCHANTABILITY or FITNESS FOR A PARTICULAR PURPOSE. See the
   GNU General Public License for more details.

   You should have received a copy of the GNU General Public License
   along with this program. If not, see <http://www.gnu.org/licenses/>.

   Following clarification and special exception to the GNU General Public
   License is included to the distribution terms of CANopenNode:

   Linking this library statically or dynamically with other modules is
   making a combined work based on this library. Thus, the terms and
   conditions of the GNU General Public License cover the whole combination.

   As a special exception, the copyright holders of this library give
   you permission to link this library with independent modules to
   produce an executable, regardless of the license terms of these
   independent modules, and to copy and distribute the resulting
   executable under terms of your choice, provided that you also meet,
   for each linked independent module, the terms and conditions of the
   license of that module. An independent module is a module which is
   not derived from or based on this library. If you modify this
   library, you may extend this exception to your version of the
   library, but you are not obliged to do so. If you do not wish
   to do so, delete this exception statement from your version.

   This file was automatically generated with libedssharp Object");

            file.Write("   Dictionary Editor v" + this.gitVersion);

            file.WriteLine(@"   DON'T EDIT THIS FILE MANUALLY !!!!
*******************************************************************************/

");

        }

        private void export_h(string filename)
        {
            if (filename == "")
                filename = "CO_OD";

            StreamWriter file = new StreamWriter(folderpath + Path.DirectorySeparatorChar + filename + ".h");


            addGPLheader(file);

            file.WriteLine("#pragma once");
            file.WriteLine("");

            file.WriteLine(@"/*******************************************************************************
   CANopen DATA TYPES
*******************************************************************************/
   typedef bool_t       BOOLEAN;
   typedef uint8_t      UNSIGNED8;
   typedef uint16_t     UNSIGNED16;
   typedef uint32_t     UNSIGNED32;
   typedef uint64_t     UNSIGNED64;
   typedef int8_t       INTEGER8;
   typedef int16_t      INTEGER16;
   typedef int32_t      INTEGER32;
   typedef int64_t      INTEGER64;
   typedef float32_t    REAL32;
   typedef float64_t    REAL64;
   typedef char_t       VISIBLE_STRING;
   typedef oChar_t      OCTET_STRING;

   #ifdef DOMAIN
   #undef DOMAIN
   #endif

   typedef domain_t     DOMAIN;

#ifndef timeOfDay_t
    typedef union {
        unsigned long long ullValue;
        struct {
            unsigned long ms:28;
            unsigned reserved:4;
            unsigned days:16;
            unsigned reserved2:16;
        };
    }timeOfDay_t;
#endif

    typedef timeOfDay_t TIME_OF_DAY;
    typedef timeOfDay_t TIME_DIFFERENCE;

");

            file.WriteLine("/*******************************************************************************");
            file.WriteLine("   FILE INFO:");
            file.WriteLine(string.Format("      FileName:     {0}", eds.fi.FileName));
            file.WriteLine(string.Format("      FileVersion:  {0}", eds.fi.FileVersion));
            file.WriteLine(string.Format("      CreationTime: {0}", eds.fi.CreationTime));
            file.WriteLine(string.Format("      CreationDate: {0}", eds.fi.CreationDate));
            file.WriteLine(string.Format("      CreatedBy:    {0}", eds.fi.CreatedBy));
            file.WriteLine("******************************************************************************/");
            file.WriteLine("");
            file.WriteLine("");

            file.WriteLine("/*******************************************************************************");
            file.WriteLine("   DEVICE INFO:");
            file.WriteLine(string.Format("      VendorName:     {0}", eds.di.VendorName));
            file.WriteLine(string.Format("      VendorNumber    {0}", eds.di.VendorNumber));
            file.WriteLine(string.Format("      ProductName:    {0}", eds.di.ProductName));
            file.WriteLine(string.Format("      ProductNumber:  {0}", eds.di.ProductNumber));
            file.WriteLine("******************************************************************************/");
            file.WriteLine("");
            file.WriteLine("");

         
            file.WriteLine(@"/*******************************************************************************
   FEATURES
*******************************************************************************/");

            file.WriteLine(string.Format("  #define CO_NO_SYNC                     {0}   //Associated objects: 1005-1007", noSYNC));

            file.WriteLine(string.Format("  #define CO_NO_EMERGENCY                {0}   //Associated objects: 1014, 1015", noEMCY));

            file.WriteLine(string.Format("  #define CO_NO_SDO_SERVER               {0}   //Associated objects: 1200-127F", noSDOservers));
            file.WriteLine(string.Format("  #define CO_NO_SDO_CLIENT               {0}   //Associated objects: 1280-12FF", noSDOclients));

            int lssServer = 0;
            if (eds.di.LSS_Supported == true && eds.di.LSS_Type == "Server")
            {
                lssServer = 1;
            }
            file.WriteLine(string.Format("  #define CO_NO_LSS_SERVER               {0}   //LSS Slave", lssServer));
            int lssClient = 0;
            if (eds.di.LSS_Supported == true && eds.di.LSS_Type == "Client")
            {
                lssClient = 1;
            }
            file.WriteLine(string.Format("  #define CO_NO_LSS_CLIENT               {0}   //LSS Master", lssClient));

            file.WriteLine(string.Format("  #define CO_NO_RPDO                     {0}   //Associated objects: 14xx, 16xx", noRXpdos));
            file.WriteLine(string.Format("  #define CO_NO_TPDO                     {0}   //Associated objects: 18xx, 1Axx", noTXpdos));


            bool ismaster = false;
            if(eds.ods.ContainsKey(0x1f80))
            {
                ODentry master = eds.ods[0x1f80];

                // we could do with a cut down function that returns a value rather than a string
                string meh = formatvaluewithdatatype(master.defaultvalue, master.datatype);
                meh = meh.Replace("L", "");

                UInt32 NMTStartup = Convert.ToUInt32(meh, 16);
                if ((NMTStartup & 0x01) == 0x01)
                    ismaster = true;
            }

            file.WriteLine(string.Format("  #define CO_NO_NMT_MASTER               {0}", ismaster==true?1:0));
            file.WriteLine("");
            file.WriteLine("");
            file.WriteLine(@"/*******************************************************************************
   OBJECT DICTIONARY
*******************************************************************************/");

            file.WriteLine(string.Format("   #define CO_OD_NoOfElements             {0}", enabledcount));
            file.WriteLine("");
            file.WriteLine("");

            file.WriteLine(@"/*******************************************************************************
   TYPE DEFINITIONS FOR RECORDS
*******************************************************************************/");

            //We need to identify all the record types used and generate a struct for each one
            //FIXME the original CANopenNode exporter said how many items used this struct in the comments

            List<string> structnamelist = new List<string>();

            foreach (KeyValuePair<UInt16, ODentry> kvp in eds.ods)
            {
                ODentry od = kvp.Value;

                if (od.objecttype != ObjectType.REC)
                    continue;

                string structname = String.Format("OD_{0}_t", make_cname(od.parameter_name));

                if (structnamelist.Contains(structname))
                    continue;

                structnamelist.Add(structname);

                file.WriteLine(string.Format("/*{0:x4}    */ typedef struct {{", kvp.Key));
                foreach (KeyValuePair<UInt16, ODentry> kvp2 in kvp.Value.subobjects)
                {                   
                    string paramaterarrlen = "";
                    
                    ODentry subod = kvp2.Value;

                    if(subod.datatype==DataType.VISIBLE_STRING || subod.datatype==DataType.OCTET_STRING)
                    {
                        paramaterarrlen = String.Format("[{0}]", subod.Lengthofstring);
                    }

                    file.WriteLine(string.Format("               {0,-15}{1}{2};", subod.datatype.ToString(), make_cname(subod.parameter_name),paramaterarrlen));

                }

                file.WriteLine(string.Format("               }}              {0};", structname));

            }



            file.WriteLine(@"
/*******************************************************************************
   TYPE DEFINITIONS FOR OBJECT DICTIONARY INDEXES

   some of those are redundant with CO_SDO.h CO_ObjDicId_t <Common CiA301 object 
   dictionary entries>
*******************************************************************************/");

            //FIXME how can we get rid of that redundancy?

            foreach (KeyValuePair<UInt16, ODentry> kvp in eds.ods)
            {

                ODentry od = kvp.Value;

                if (od.Disabled == true)
                    continue;
                
                DataType t = eds.Getdatatype(od);


                switch (od.objecttype)
                {
                default:
                    {
                        file.WriteLine(string.Format("/*{0:x4} */", od.Index));
                        file.WriteLine(string.Format("        #define {0,-51} 0x{1:x4}", string.Format("OD_{0:x4}_{1}", od.Index, make_cname(od.parameter_name)), od.Index, t.ToString()));

                        file.WriteLine("");
                    }
                    break;

                case ObjectType.ARRAY:
                case ObjectType.REC:
                    {
                        file.WriteLine(string.Format("/*{0:x4} */", od.Index));
                        file.WriteLine(string.Format("        #define {0,-51} 0x{1:x4}", string.Format("OD_{0:x4}_{1}", od.Index, make_cname(od.parameter_name)), od.Index, t.ToString()));

                        file.WriteLine("");

                        //sub indexes
                        file.WriteLine(string.Format("        #define {0,-51} 0", string.Format("OD_{0:x4}_0_{1}_maxSubIndex", od.Index, make_cname(od.parameter_name))));         

                        List<string> ODSIs = new List<string>();

                        string ODSIout = "";

                        foreach (KeyValuePair<UInt16, ODentry> kvp2 in od.subobjects)
                        {
                            ODentry sub = kvp2.Value;

                            if (kvp2.Key == 0)
                                continue;

                            string ODSI = string.Format("{0}", string.Format("OD_{0:x4}_{1}_{2}_{3}", od.Index, kvp2.Key, make_cname(od.parameter_name), make_cname(sub.parameter_name)));

                            if (ODSIs.Contains(ODSI))
                            {
                                continue;
                            }

                            ODSIs.Add(ODSI);

                            ODSIout += ($"        #define {ODSI,-51} {kvp2.Key}{Environment.NewLine}");
                        }

                        file.Write(ODSIout);
                        file.WriteLine("");
                    }
                    break;
                }
            }

            file.WriteLine(@"/*******************************************************************************
   STRUCTURES FOR VARIABLES IN DIFFERENT MEMORY LOCATIONS
*******************************************************************************/
#define  CO_OD_FIRST_LAST_WORD     0x55 //Any value from 0x01 to 0xFE. If changed, EEPROM will be reinitialized.
");
            foreach (string location in eds.storageLocation)
            {
                if (location == "Unused")
                {
                    continue;
                }

                file.Write("/***** Structure for ");
                file.Write(location);
                file.WriteLine(" variables ********************************************/");
                file.Write("struct sCO_OD_");
                file.Write(location);
                file.Write(@"{
               UNSIGNED32     FirstWord;

");

                file.Write(print_h_bylocation(location));

                file.WriteLine(@"
               UNSIGNED32     LastWord;
};
");
            }

            file.WriteLine(@"/***** Declaration of Object Dictionary variables *****************************/");

            foreach (string location in eds.storageLocation)
            {
                if (location == "Unused")
                {
                    continue;
                }
                
                file.Write("extern struct sCO_OD_");
                file.Write(location);
                file.Write(" CO_OD_");
                file.Write(location);
                file.WriteLine(@";
");
            }

file.WriteLine(@"/*******************************************************************************
   ALIASES FOR OBJECT DICTIONARY VARIABLES
*******************************************************************************/");

            List<string> constructed_rec_types = new List<string>();

            foreach (KeyValuePair<UInt16, ODentry> kvp in eds.ods)
            {


                ODentry od = kvp.Value;

				if (od.Disabled == true)
					continue;

                string loc = "CO_OD_" + od.StorageLocation;

                DataType t = eds.Getdatatype(od);


                switch (od.objecttype)
                {
                    default:
                        {
                            file.WriteLine(string.Format("/*{0:x4}, Data Type: {1} */", od.Index, t.ToString()));
                            file.WriteLine(string.Format("        #define {0,-51} {1}.{2}", string.Format("OD_{0}", make_cname(od.parameter_name)), loc, make_cname(od.parameter_name)));

                            DataType dt = od.datatype;

                            if (dt == DataType.OCTET_STRING || dt == DataType.VISIBLE_STRING)
                            {
                                file.WriteLine(string.Format("        #define {0,-51} {1}", string.Format("ODL_{0}_stringLength", make_cname(od.parameter_name)), od.Lengthofstring));
                            }
                            file.WriteLine("");
                        }
                        break;

                    case ObjectType.ARRAY:
                        {
                            DataType dt = od.datatype;

                            file.WriteLine(string.Format("/*{0:x4}, Data Type: {1}, Array[{2}] */", od.Index, t.ToString(), od.Nosubindexes - 1));
                            file.WriteLine(string.Format("        #define OD_{0,-48} {1}.{2}", make_cname(od.parameter_name), loc, make_cname(od.parameter_name)));
                            file.WriteLine(string.Format("        #define {0,-51} {1}", string.Format("ODL_{0}_arrayLength", make_cname(od.parameter_name)), od.Nosubindexes - 1));


                            List<string> ODAs = new List<string>();

                            string ODAout = "";

                            foreach (KeyValuePair<UInt16, ODentry> kvp2 in od.subobjects)
                            {
                                ODentry sub = kvp2.Value;

                                if (kvp2.Key == 0)
                                    continue;

                                string ODA = string.Format("{0}", string.Format("ODA_{0}_{1}", make_cname(od.parameter_name), make_cname(sub.parameter_name)));

                                if (ODAs.Contains(ODA))
                                {
                                    continue;
                                }

                                ODAs.Add(ODA);

                                //Arrays do not have a size in the raw CO objects, Records do
                                //so offset by one
                                if (od.objecttype == ObjectType.ARRAY)
                                {
                                    ODAout += ($"        #define {string.Format("ODA_{0}_{1}", make_cname(od.parameter_name), make_cname(sub.parameter_name)),-51} {kvp2.Key - 1}{Environment.NewLine}");
                                }
                                else
                                {
                                    ODAout += ($"        #define {string.Format("ODA_{0}_{1}", make_cname(od.parameter_name), make_cname(sub.parameter_name)),-51} {kvp2.Key}{Environment.NewLine}");
                                }
                            }

                            file.Write(ODAout);
                            file.WriteLine("");
                        }
                        break;

                    case ObjectType.REC:
                        {
                            string rectype = make_cname(od.parameter_name);

                            if (!constructed_rec_types.Contains(rectype))
                            {
                                file.WriteLine(string.Format("/*{0:x4}, Data Type: {1}_t */", od.Index, rectype));
                                file.WriteLine(string.Format("        #define {0,-51} {1}.{2}", string.Format("OD_{0}", rectype), loc, rectype));
                                constructed_rec_types.Add(rectype);
                                file.WriteLine("");
                            }

                        }
                        break;
                }
            }

            file.Close();

        }

        private void export_c(string filename)
        {
            if (filename == "")
                filename =  "CO_OD";
            StreamWriter file = new StreamWriter(folderpath + Path.DirectorySeparatorChar + filename + ".c");

            addGPLheader(file);

            file.WriteLine(@"#include ""CO_driver.h""
#include """  +  filename + @".h""
#include ""CO_SDO.h""

/*******************************************************************************
   DEFINITION AND INITIALIZATION OF OBJECT DICTIONARY VARIABLES
*******************************************************************************/

");
            foreach (string location in eds.storageLocation)
            {
                if (location == "Unused")
                {
                    continue;
                }

                file.Write("/***** Definition for ");
                file.Write(location);
                file.WriteLine(" variables ********************************************/");
                file.Write("struct sCO_OD_");
                file.Write(location);
                file.Write(" CO_OD_");
                file.Write(location);
                file.Write(@" = {
           CO_OD_FIRST_LAST_WORD,

");

                file.Write(export_OD_def_array(location));

                file.WriteLine(@"
           CO_OD_FIRST_LAST_WORD,
};

");
            }


            file.WriteLine(@"

/*******************************************************************************
   STRUCTURES FOR RECORD TYPE OBJECTS
*******************************************************************************/

");

            file.Write(export_record_types());

            file.Write(@"/*******************************************************************************
   OBJECT DICTIONARY
*******************************************************************************/
const CO_OD_entry_t CO_OD[");
            

            file.Write(string.Format("{0}", enabledcount));

            file.WriteLine(@"] = {
");

            file.Write(write_od());

            file.WriteLine("};");

            file.Close();
        }

        bool arrayspecialcase = false;
        int arrayspecialcasecount = 0;

        string write_od()
        {

            StringBuilder returndata = new StringBuilder();

          
         

            foreach (KeyValuePair<UInt16, ODentry> kvp in eds.ods)
            {

                ODentry od = kvp.Value;

                if (od.Disabled == true)
                    continue;

                returndata.Append(write_od_line(od));

               
            }

            return returndata.ToString();

        }

        protected string write_od_line(ODentry od)
        {
            StringBuilder sb = new StringBuilder();

            string loc = "CO_OD_" + od.StorageLocation;

            byte flags = getflags(od);

            DataType t = eds.Getdatatype(od);
            int datasize = od.Sizeofdatatype();

            string odf;

            if (od.AccessFunctionName != null)
            {
                odf = od.AccessFunctionName;
            }
            else
            {
                odf = "CO_ODF";
            }

            string array = "";

            //only needed for array objects
            if (od.objecttype == ObjectType.ARRAY && od.Nosubindexes > 0)
                array = string.Format("[0]");


            if (arrayspecial(od.Index, true))
            {
                arrayspecialcase = true;
                arrayspecialcasecount = 0;
            }

            if (arrayspecialcase)
            {
                array = string.Format("[{0}]", arrayspecialcasecount);
                arrayspecialcasecount++;
            }

            //Arrays and Recs have 1 less subindex than actually present in the od.subobjects
            int nosubindexs = od.Nosubindexes;
            if (od.objecttype == ObjectType.ARRAY || od.objecttype == ObjectType.REC)
            {
                if (nosubindexs > 0)
                    nosubindexs--;
            }

            //Arrays really should obey the max subindex parameter not the physical number of elements
            if (od.objecttype == ObjectType.ARRAY)
            {
                if ((od.Getmaxsubindex() != nosubindexs))
                {
                    if (od.Index != 0x1003 && od.Index != 0x1011)//ignore 0x1003, it is a special case as per CANopen specs, and ignore 0x1011 CANopenNode uses special sub indexes for eeprom resets
                    {
                        Warnings.warning_list.Add(String.Format("Subindex discrepancy on object 0x{0:x4} arraysize: {1} vs max sub-index: {2}", od.Index, nosubindexs, od.Getmaxsubindex())); 
                    }

                    //0x1003 is a special case for CANopenNode
                    //SubIndex 0 will probably be 0 for no errors
                    //so we cannot read that to determine max subindex size, which is required to set up CANopenNode so we leave it alone here
                    //as its already set to subod.count
                    if (od.Index != 0x1003)
                    {
                        nosubindexs = od.Getmaxsubindex();
                    }

                   
                }
            }

            string pdata; //CO_OD_entry_t pData generator

            if (od.objecttype == ObjectType.REC)
            {

                pdata = string.Format("&OD_record{0:x4}", od.Index);
            }
            else
            {
                pdata = string.Format("&{0}.{1}{2}", loc, make_cname(od.parameter_name), array);
            }

            if ((od.objecttype == ObjectType.VAR || od.objecttype == ObjectType.ARRAY) && od.datatype == DataType.DOMAIN)
            {
                //NB domain MUST have a data pointer of 0, can open node requires this and makes checks
                //against null to determine this is a DOMAIN type. 
                pdata = "0";
            }

            sb.AppendLine($"{{0x{od.Index:x4}, 0x{nosubindexs:x2}, 0x{flags:x2}, {datasize}, (void*){pdata}}},");

            if (arrayspecial(od.Index, false))
            {
                arrayspecialcase = false;
            }

            return sb.ToString();
        }

        /// <summary>
        /// Get the CANopenNode specific flags, these flags are used internally in CanOpenNode to determine details about the object variable
        /// </summary>
        /// <param name="od">An odentry to access</param>
        /// <returns>byte containing the flag value</returns>
        public byte getflags(ODentry od)
        {
            byte flags = 0;
            byte mapping = 0; //mapping flags, if pdo is enabled

            //aways return 0 for REC objects as CO_OD_getDataPointer() uses this to pickup the details
            if (od.objecttype == ObjectType.REC)
                return 0;

            switch(od.StorageLocation.ToUpper())
            {
                case "ROM":
                    flags = 0x01;
                    break;

                case "RAM":
                    flags = 0x02;
                    break;

                case "EEPROM":
                default:
                    flags = 0x03;
                    break;

            }

            /*
            flags = (byte)eds.storageLocation.IndexOf(od.StorageLocation);
            //1 = ROM, 2 = RAM, >= 3 some EEPROM region
            if (flags > 0x03)
            {
                flags = 0x03;
            }
            */

            /* some exceptions for rwr/rww. Those are entries that are always r/w via SDO transfer, 
             * but can only be read -or- written via PDO */
            if (od.accesstype == EDSsharp.AccessType.ro
                || od.accesstype == EDSsharp.AccessType.rw
                || od.accesstype == EDSsharp.AccessType.rwr
                || od.accesstype == EDSsharp.AccessType.rww
                || od.accesstype == EDSsharp.AccessType.@const) 
            {
                /* SDO server may read from the variable */
                flags |= 0x04;

                if (od.accesstype != EDSsharp.AccessType.rww)
                {
                    /* Variable is mappable for TPDO  */
                    mapping |= 0x20;
                }
            }
            if (od.accesstype == EDSsharp.AccessType.wo
                || od.accesstype == EDSsharp.AccessType.rw
                || od.accesstype == EDSsharp.AccessType.rwr
                || od.accesstype == EDSsharp.AccessType.rww) 
            {
                /* SDO server may write to the variable */
                flags |= 0x08;

                if (od.accesstype != EDSsharp.AccessType.rwr) 
                {
                    /* Variable is mappable for RPDO */
                    mapping |= 0x10;
                }
            }

            if (od.PDOMapping) 
            {
                flags |= mapping;
            }

            if(od.TPDODetectCos)
            {
              /* If variable is mapped to any PDO, then  is automatically send, if variable its value */
              flags |=0x40;
            }

            int datasize = od.Sizeofdatatype();

            if (datasize > 1)
            {
                if (od.datatype == DataType.VISIBLE_STRING ||
                    od.datatype == DataType.OCTET_STRING)
                {
                    //#149 VISIBLE_STRING and OCTET_STRING are an arrays of 8 bit values, either VISIBLE_CHAR or UNSIGNED8
                    //and therefor are NOT multi-byte
                }
                else
                {
                    /* variable is a multi-byte value */
                    flags |= 0x80;
                }
            }

            return flags;

        }

        string formatvaluewithdatatype(string defaultvalue, DataType dt)
        {
            int nobase = 10;
            bool nodeidreplace = false;

            if (defaultvalue == null || defaultvalue == "")
            {
                //No default value, we better supply one for sensible data types
                if (dt == DataType.VISIBLE_STRING ||
                    dt == DataType.OCTET_STRING ||
                    dt == DataType.UNKNOWN ||
                    dt == DataType.UNICODE_STRING)
                {
                    return "";
                }

                Console.WriteLine("Warning assuming a 0 default");
                defaultvalue = "0";
            }

            if (defaultvalue.Contains("$NODEID"))
            {
                defaultvalue = defaultvalue.Replace("$NODEID", "");
                defaultvalue = defaultvalue.Replace("+", "");
                nodeidreplace = true;
            }

            String pat = @"^0[xX][0-9a-fA-FL]+";

            Regex r = new Regex(pat, RegexOptions.IgnoreCase);
            Match m = r.Match(defaultvalue);
            if (m.Success)
            {
                nobase = 16;
                defaultvalue = defaultvalue.Replace("L", "");
            }

            pat = @"^0[0-7]+";
            r = new Regex(pat, RegexOptions.IgnoreCase);
            m = r.Match(defaultvalue);
            if (m.Success)
            {
                nobase = 8;
            }

            if (nodeidreplace)
            {
                UInt32 data = Convert.ToUInt32(defaultvalue, nobase);
                data += eds.NodeId;
                defaultvalue = string.Format("0x{0:x}", data);
                nobase = 16;
            }


            switch (dt)
            {
                case DataType.UNSIGNED24:
                case DataType.UNSIGNED32:
                    return String.Format("0x{0:x4}L", Convert.ToUInt32(defaultvalue, nobase));

                case DataType.INTEGER24:
                case DataType.INTEGER32:
                    return String.Format("0x{0:x4}L", Convert.ToInt32(defaultvalue, nobase));

                case DataType.REAL32:
                case DataType.REAL64:
                    return (String.Format("{0}", defaultvalue));


                //fix me this looks wrong
                case DataType.UNICODE_STRING:
                    return (String.Format("'{0}'", defaultvalue));

                case DataType.VISIBLE_STRING:
                    {

                        ASCIIEncoding a = new ASCIIEncoding();
                        string unescape = StringUnescape.Unescape(defaultvalue);
                        char[] chars = unescape.ToCharArray();

                        string array = "{";

                        foreach (char c in chars)
                        {

                            array += "'" + StringUnescape.Escape(c) + "', ";
                        }

                        array = array.Substring(0, array.Length - 2);

                        array += "}";
                        return array;

                    }


                case DataType.OCTET_STRING:
                    {
                        string[] bits = defaultvalue.Split(' ');
                        string octet = "{";
                        foreach (string s in bits)
                        {
                            octet += formatvaluewithdatatype(s, DataType.UNSIGNED8);

                            if (!object.ReferenceEquals(s, bits.Last()))
                            {
                                octet += ", ";
                            }
                        }
                        octet += "}";
                        return octet;
                    }

                case DataType.INTEGER8:
                    return String.Format("0x{0:x1}", Convert.ToSByte(defaultvalue, nobase));

                case DataType.INTEGER16:
                    return String.Format("0x{0:x2}", Convert.ToInt16(defaultvalue, nobase));

                case DataType.UNSIGNED8:
                    return String.Format("0x{0:x1}L", Convert.ToByte(defaultvalue, nobase));

                case DataType.UNSIGNED16:
                    return String.Format("0x{0:x2}", Convert.ToUInt16(defaultvalue, nobase));

                case DataType.INTEGER64:
                    return String.Format("0x{0:x8}L", Convert.ToInt64(defaultvalue, nobase));

                case DataType.UNSIGNED64:
                    return String.Format("0x{0:x8}L", Convert.ToUInt64(defaultvalue, nobase));

                case DataType.TIME_DIFFERENCE:
                case DataType.TIME_OF_DAY:
                    return String.Format("{{{0}}}", Convert.ToUInt64(defaultvalue, nobase));
                
                default:
                    return (String.Format("{0:x}", defaultvalue));

            }
        }

        public static string ParseString(string input)
        {
            var provider = new Microsoft.CSharp.CSharpCodeProvider();
            var parameters = new System.CodeDom.Compiler.CompilerParameters()
            {
                GenerateExecutable = false,
                GenerateInMemory = true,
            };

            var code = @"
        namespace Tmp
        {
            public class TmpClass
            {
                public static string GetValue()
                {
                    return """ + input + @""";
                }
            }
        }";

            var compileResult = provider.CompileAssemblyFromSource(parameters, code);

            if (compileResult.Errors.HasErrors)
            {
                throw new ArgumentException(compileResult.Errors.Cast<System.CodeDom.Compiler.CompilerError>().First(e => !e.IsWarning).ErrorText);
            }

            var asmb = compileResult.CompiledAssembly;
            var method = asmb.GetType("Tmp.TmpClass").GetMethod("GetValue");

            return method.Invoke(null, null) as string;
        }

       protected string make_cname(string name)
       {
            if (name == null)
                return null;

            if (name == "")
                return "";

           Regex splitter = new Regex(@"[\W]+");

           //string[] bits = Regex.Split(name,@"[\W]+");
           var bits = splitter.Split(name).Where(s => s != String.Empty);

           string output = "";

           char lastchar = ' ';
           foreach (string s in bits)
           {
               if(Char.IsUpper(lastchar) && Char.IsUpper(s.First()))
                    output+="_";

                if (s.Length > 1)
                {
                    output += char.ToUpper(s[0]) + s.Substring(1);
                }
                else
                {
                    output += s;
                }

                if(output.Length>0)
                    lastchar = output.Last();

           }

            if (output.Length > 1)
            {
                if (Char.IsLower(output[1]))
                    output = Char.ToLower(output[0]) + output.Substring(1);
            }
            else
                output = output.ToLower(); //single character

            return output;
        }

        /// <summary>
        /// Export the record type objects in the CO_OD.c file
        /// </summary>
        /// <returns>string</returns>
        protected string export_record_types()
        {
            StringBuilder returndata = new StringBuilder();

            bool arrayopen = false;
            int arrayindex = 0;

            foreach (KeyValuePair<UInt16, ODentry> kvp in eds.ods)
            {
                ODentry od = kvp.Value;

                if (od.objecttype != ObjectType.REC)
                    continue;

                if (od.Disabled == true)
                    continue;

                int count = od.subobjects.Count; //don't include index

                if(od.Index>=0x1400 && od.Index<0x1600)
                {
                    count = 3; //CANopenNode Fudging. Its only 3 parameters for RX PDOS in the c code despite being a PDO_COMMUNICATION_PARAMETER
                }

                returndata.AppendLine($"/*0x{od.Index:x4}*/ const CO_OD_entryRecord_t OD_record{od.Index:x4}[{count}] = {{");

                string arrayaccess = "";

                if (arrayspecial(od.Index, true) || arrayopen)
                {
                    arrayaccess = string.Format("[{0}]",arrayindex);
                    arrayindex++;
                    arrayopen = true;
                }

                foreach (KeyValuePair<UInt16, ODentry> kvpsub in od.subobjects)
                {
                    returndata.Append(export_one_record_type(kvpsub.Value,arrayaccess));
                }

                if (arrayspecial(od.Index, false))
                {
                    arrayindex=0;
                    arrayopen = false;
                }

                returndata.AppendLine($"}};{Environment.NewLine}");
            }

            return returndata.ToString();
        }

        /// <summary>
        /// Exports a sub object line in a record object
        /// </summary>
        /// <param name="sub">sub ODentry object to export</param>
        /// <param name="arrayaccess">string forming current array level or empty string for none</param>
        /// <returns>string forming one line of CO_OD.c record objects</returns>
        protected string export_one_record_type(ODentry sub,string arrayaccess)
        {

            if (sub == null || sub.parent == null)
                return "";

            StringBuilder sb = new StringBuilder();

            string cname = make_cname(sub.parent.parameter_name);

            string subcname = make_cname(sub.parameter_name);
            int datasize = sub.Sizeofdatatype();

            if (sub.datatype != DataType.DOMAIN)
            {
                sb.AppendLine($"           {{(void*)&{"CO_OD_" + sub.parent.StorageLocation}.{cname}{arrayaccess}.{subcname}, 0x{getflags(sub):x2}, 0x{datasize:x} }},");
            }
            else
            {
                //Domain type MUST have its data pointer set to 0 for CANopenNode
                sb.AppendLine($"           {{(void*)0, 0x{getflags(sub):x2}, 0x{datasize:x} }},");
            }

            return sb.ToString();
        }


        int noTXpdos = 0;
        int noRXpdos = 0;
        int noSDOclients = 0;
        int noSDOservers = 0;
        int distTXpdo = 0;
        int distRXpdo = 0;
        int noSYNC = 0;
        int noEMCY = 0;

        void countPDOS()
        {
            noRXpdos = 0;
            noTXpdos = 0;

            foreach (KeyValuePair<UInt16, ODentry> kvp in eds.ods)
            {
                UInt16 index = kvp.Key;

                if (kvp.Value.Disabled == true)
                    continue;

                if (index >= 0x1400 && index < 0x1600)
                {
                    noRXpdos++;
                    distRXpdo = index - 0x1400;
                }

                if (index >= 0x1800 && index < 0x1A00)
                {
                    noTXpdos++;
                    distTXpdo = index - 0x1800;
                }

                if((index & 0xFF80) == 0x1200)
                {
                    noSDOservers++;
                }

                if ((index & 0xFF80) == 0x1280)
                {
                    noSDOclients++;
                }

                if (index == 0x1005)
                    noSYNC = 1;

                if (index == 0x1014)
                    noEMCY = 1;
            }

        }

        bool arrayspecial(UInt16 index, bool open)
        {

            if (open)
            {

                if (openings.Contains(index))
                    return true;
            }
            else
            {

                if (closings.Contains(index))
                    return true;
            }

            return false;

        }


        string export_OD_def_array(string location)
        {

            StringBuilder sb = new StringBuilder();

            foreach (KeyValuePair<UInt16, ODentry> kvp in eds.ods)
            {
                ODentry od = kvp.Value;

                if (od.Disabled == true)
                    continue;

                if ((od.StorageLocation != location))
                {
                    if (!(od.StorageLocation == "Unused" && location == "RAM"))
                        /* this entry doesn't belong in this section */
                        continue;
                }

                if (od.Nosubindexes == 0)
                {
                    sb.AppendLine($"/*{od.Index:x4}*/ {formatvaluewithdatatype(od.defaultvalue, od.datatype)},");
                }
                else
                {
                    if (arrayspecial(od.Index, true))
                    {
                        sb.AppendFormat("/*{0:x4}*/ {{{{", od.Index);
                    }
                    else
                    {
                        sb.AppendFormat("/*{0:x4}*/ {{", od.Index);
                    }

                    foreach (KeyValuePair<UInt16, ODentry> kvp2 in od.subobjects)
                    {
                        ODentry sub = kvp2.Value;

                        DataType dt = sub.datatype;

                        if ((od.objecttype==ObjectType.ARRAY) && kvp2.Key == 0)
                            continue;

                        sb.Append(formatvaluewithdatatype(sub.defaultvalue, dt));

                        if (od.subobjects.Keys.Last() != kvp2.Key)
                            sb.Append(", ");
                    }

                    if (arrayspecial(od.Index, false))
                    {
                        sb.AppendLine("}},");
                    }
                    else
                    {
                        sb.AppendLine("},");
                    }

                }
            }

            return sb.ToString();

        }
    }




    public static class StringUnescape
    {
        public static string Escape(char c)
        {

            switch(c)
            {
                case '\0':
                    return @"\0";
                case '\n':
                    return @"\n";
                case '\r':
                    return @"\r";
                case '\t':
                    return @"\t";
                case '\a':
                    return @"\a";
                case '\b':
                    return @"\b";
                case '\f':
                    return @"\f";
                case '\v':
                    return @"\v";

                default:
                    return c.ToString();
              
            }

        }

        public static string Unescape(this string txt)
        {
            if (string.IsNullOrEmpty(txt)) { return txt; }
            StringBuilder retval = new StringBuilder(txt.Length);
            for (int ix = 0; ix < txt.Length;)
            {
                int jx = txt.IndexOf('\\', ix);
                if (jx < 0 || jx == txt.Length - 1) jx = txt.Length;
                retval.Append(txt, ix, jx - ix);
                if (jx >= txt.Length) break;
                switch (txt[jx + 1])
                {
                    case 'n': retval.Append('\n'); break;  // Line feed
                    case 'r': retval.Append('\r'); break;  // Carriage return
                    case 't': retval.Append('\t'); break;  // Tab
                    case '0': retval.Append('\0'); break;  // Null
                    case 'a': retval.Append('\a'); break;  // Bell
                    case 'b': retval.Append('\b'); break;  // Backspace
                    case 'f': retval.Append('\f'); break;  // Form feed
                    case 'v': retval.Append('\v'); break;  // Vertical tab
                    case '\\': retval.Append('\\'); break; // Don't escape
                    default:                                 // Unrecognized, copy as-is
                        retval.Append('\\').Append(txt[jx + 1]); break;
                }
                ix = jx + 2;
            }
            return retval.ToString();
        }
    }

}<|MERGE_RESOLUTION|>--- conflicted
+++ resolved
@@ -85,13 +85,8 @@
                     ODentry od = eds.ods[idx];
 
                     if (!od.Containssubindex(0x04))
-<<<<<<< HEAD
                     {
                         compatfixed = true;
-=======
-                    {
-                        //compatfixed = true;
->>>>>>> f357804c
                         ODentry compatibility = new ODentry("compatibility entry", idx, DataType.UNSIGNED8, "0", EDSsharp.AccessType.ro, PDOMappingType.no, od);
                         od.subobjects.Add(0x04, compatibility);
                     }
