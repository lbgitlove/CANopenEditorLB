<<<<<<< HEAD
/*
    This file is part of libEDSsharp.

    libEDSsharp is free software: you can redistribute it and/or modify
    it under the terms of the GNU General Public License as published by
    the Free Software Foundation, either version 3 of the License, or
    (at your option) any later version.

    libEDSsharp is distributed in the hope that it will be useful,
    but WITHOUT ANY WARRANTY; without even the implied warranty of
    MERCHANTABILITY or FITNESS FOR A PARTICULAR PURPOSE.  See the
    GNU General Public License for more details.

    You should have received a copy of the GNU General Public License
    along with libEDSsharp.  If not, see <http://www.gnu.org/licenses/>.

    Copyright(c) 2016 - 2019 Robin Cornelius <robin.cornelius@gmail.com>
    based heavily on the files CO_OD.h and CO_OD.c from CANopenNode which are
    Copyright(c) 2010 - 2016 Janez Paternoster
*/

using System;
using System.Collections.Generic;
using System.Linq;
using System.Text;
using System.Text.RegularExpressions;
using System.Threading.Tasks;
using System.IO;

namespace libEDSsharp
{

    public class CanOpenNodeExporter : IExporter
    {

        private string folderpath;
        private string gitVersion;
        protected EDSsharp eds;

        private int enabledcount = 0;

        Dictionary<UInt32, string> acceptable_canopen_names = new Dictionary<uint, string>();

        //Used for array tracking
        Dictionary<string, int> au = new Dictionary<string, int>();
        List<UInt16> openings = new List<UInt16>();
        List<UInt16> closings = new List<UInt16>();

        private byte maxRXmappingsize = 0;
        private byte maxTXmappingsize = 0;
        ODentry maxRXmappingsOD=null;
        ODentry maxTXmappingsOD=null;

        public void prepareCanOpenNames()
        {
            acceptable_canopen_names.Add(0x101800, "identity");
           
            acceptable_canopen_names.Add(0x140000, "RPDOCommunicationParameter");
            acceptable_canopen_names.Add(0x160000, "RPDOMappingParameter");
            acceptable_canopen_names.Add(0x180000, "TPDOCommunicationParameter");
            acceptable_canopen_names.Add(0x1a0000, "TPDOMappingParameter");

            acceptable_canopen_names.Add(0x100500, "COB_ID_SYNCMessage");



            acceptable_canopen_names.Add(0x101801, "vendorID");
            acceptable_canopen_names.Add(0x101802, "productCode");
            acceptable_canopen_names.Add(0x101803, "revisionNumber");
            acceptable_canopen_names.Add(0x101804, "serialNumber");

            acceptable_canopen_names.Add(0x120000, "SDOServerParameter");
            acceptable_canopen_names.Add(0x120001, "COB_IDClientToServer");
            acceptable_canopen_names.Add(0x120002, "COB_IDServerToClient");

            acceptable_canopen_names.Add(0x128000, "SDOClientParameter");
            acceptable_canopen_names.Add(0x128001, "COB_IDClientToServer");
            acceptable_canopen_names.Add(0x128002, "COB_IDServerToClient");

            acceptable_canopen_names.Add(0x102900, "errorBehavior");

        }


        public void export(string folderpath, string filename, string gitVersion, EDSsharp eds,string odname)
        {
            this.folderpath = folderpath;
            this.gitVersion = gitVersion;
            this.eds = eds;


            enabledcount = eds.GetNoEnabledObjects();

            prepareCanOpenNames();

            countPDOS();


            fixcompatentry();

            prewalkArrays();

            export_h(filename);
            export_c(filename);

        }

        private void fixcompatentry()
        {
            // Handle the TPDO communication parameters in a special way, because of
            // sizeof(OD_TPDOCommunicationParameter_t) != sizeof(CO_TPDOCommPar_t) in CANopen.c
            // the existing CO_TPDOCommPar_t has a compatibility entry so we must export one regardless
            // of if its in the OD or not

            for (UInt16 idx = 0x1800; idx < 0x1900; idx++)
            {
                if (eds.ods.ContainsKey(idx))
                {
                    ODentry od = eds.ods[idx];

                    if (!od.Containssubindex(0x04))
                    {
                        ODentry compatibility = new ODentry("compatibility entry", idx, DataType.UNSIGNED8, "0", EDSsharp.AccessType.ro, PDOMappingType.no, od);
                        od.subobjects.Add(0x04, compatibility);
                    }
                }
            }

        }

        private void specialarraysearch(UInt16 start, UInt16 end)
        {
            UInt16 lowest = 0xffff;
            UInt16 highest = 0x0000;

            foreach (KeyValuePair<UInt16, ODentry> kvp in eds.ods)
            {

                if (kvp.Value.prop.CO_disabled == true)
                    continue;

                if (kvp.Key >= start && kvp.Key <= end)
                {
                    if (kvp.Key > highest)
                        highest = kvp.Key;

                    if (kvp.Key < lowest)
                        lowest = kvp.Key;
                }
            }

            if(lowest!=0xffff && highest!=0x0000)
            {
                openings.Add(lowest);
                closings.Add(highest);

                Console.WriteLine(string.Format("New special array detected start 0x{0:X4} end 0x{1:X4}", lowest, highest));
            }
        }

        protected void prewalkArrays()
        {

            foreach (KeyValuePair<UInt16, ODentry> kvp in eds.ods)
            {
                ODentry od = kvp.Value;
                if (od.prop.CO_disabled == true)
                    continue;

                string name = make_cname(od.parameter_name,od);
                if (au.ContainsKey(name))
                {
                    au[name]++;
                }
                else
                {
                    au[name] = 1;
                }
            }


            //Handle special arrays

            specialarraysearch(0x1301, 0x1340);
            specialarraysearch(0x1381, 0x13C0);


            //SDO Client parameters
            specialarraysearch(0x1200, 0x127F);
            //SDO Server Parameters
            specialarraysearch(0x1280, 0x12FF);

            //PDO Mappings and configs
            specialarraysearch(0x1400, 0x15FF);
            specialarraysearch(0x1600, 0x17FF);
            specialarraysearch(0x1800, 0x19FF);
            specialarraysearch(0x1A00, 0x1BFF);

            //now find opening and closing points for these arrays
            foreach (KeyValuePair<string, int> kvp in au)
            {
                if ( kvp.Value > 1)
                {
                    string targetname = kvp.Key;
                    UInt16 lowest=0xffff;
                    UInt16 highest=0x0000;
                    foreach (KeyValuePair<UInt16, ODentry> kvp2 in eds.ods)
                    {

                        string name = make_cname(kvp2.Value.parameter_name,kvp2.Value);
                        if(name==targetname)
                        {
                            if (kvp2.Key > highest)
                                highest = kvp2.Key;

                            if (kvp2.Key < lowest)
                                lowest = kvp2.Key;
                        }

                    }

                    if (!openings.Contains(lowest))
                    {
                        openings.Add(lowest);
                        closings.Add(highest);
                        Console.WriteLine(string.Format("New array detected start 0x{0:X4} end 0x{1:X4}", lowest, highest));
                    }

                }

            }

            //Find maximum no entries in a mapping config to define an appropriate array
            maxRXmappingsize = 0;
            maxTXmappingsize = 0;

            for (ushort x=0x1600;x<0x1800;x++)
            {
                if(eds.ods.ContainsKey(x))
                {
                    byte maxcount = EDSsharp.ConvertToByte(eds.ods[x].subobjects[0].defaultvalue);

                    if(maxcount > maxRXmappingsize)
                    {
                        maxRXmappingsize = maxcount;
                        maxRXmappingsOD = eds.ods[x];
                    }
                }
            }

            for (ushort x = 0x1a00; x < 0x1c00; x++)
            {
                if (eds.ods.ContainsKey(x))
                {
                    byte maxcount = EDSsharp.ConvertToByte(eds.ods[x].subobjects[0].defaultvalue);

                    if (maxcount > maxTXmappingsize)
                    {
                        maxTXmappingsize = maxcount;
                        maxTXmappingsOD = eds.ods[x];
                    }
                }
            }
        }

        string lastname = "";

        private string print_h_bylocation(string location)
        {

            StringBuilder sb = new StringBuilder();

            lastname = "";

            foreach (KeyValuePair<UInt16, ODentry> kvp in eds.ods)
            {
                ODentry od = kvp.Value;

                if (od.prop.CO_disabled == true || od.prop.CO_storageGroup != location)
                    continue;

                sb.Append(print_h_entry(od));

            }

            return sb.ToString();
        }


        protected string print_h_entry(ODentry od)
        {
            StringBuilder sb = new StringBuilder();

            if (od.Nosubindexes == 0)
            {
                string specialarraylength = "";
                if (od.datatype == DataType.VISIBLE_STRING || od.datatype == DataType.OCTET_STRING || od.datatype == DataType.UNICODE_STRING)
                {

                    if (od.Lengthofstring == 0)
                    {
                         Warnings.AddWarning(string.Format(" Object 0x{0:X4}/{1:X2} A string must have a default value to set the required datasize for canopen node, i have set this to [1] byte to prevent compile errors", od.Index, od.Subindex),Warnings.warning_class.WARNING_STRING);
                        specialarraylength = "[1]";
                    }
                    else
                    {
                        specialarraylength = string.Format("[{0}]", od.Lengthofstring);
                    }
                }

                sb.AppendLine($"/*{od.Index:X4}      */ {od.datatype.ToString(),-14} {make_cname(od.parameter_name,od)}{specialarraylength};");
            }
            else
            {
                //fixme why is this not od.datatype?
                DataType t = eds.Getdatatype(od);

                //If it not a defined type, and it probably is not for a REC, we must generate a name, this is
                //related to the previous code that generated the actual structures.

                string objecttypewords = "";

                switch (od.objecttype)
                {

                    case ObjectType.REC:
                        objecttypewords = String.Format("OD_{0}_t", make_cname(od.parameter_name,od));
                        break;
                    case ObjectType.ARRAY:
                        objecttypewords = t.ToString(); //this case is handled by the logic in eds.getdatatype();
                        break;
                    default:
                        objecttypewords = t.ToString();
                        break;
                }

                string name = make_cname(od.parameter_name,od);
                if (au[name] > 1)
                {
                    if (lastname == name)
                        return "";

                    lastname = name;
                    sb.AppendLine($"/*{od.Index:X4}      */ {objecttypewords,-15} {make_cname(od.parameter_name,od)}[{au[name]}];");
                }
                else
                {
                    //Don't put sub indexes on record type in h file unless there are multiples of the same
                    //in which case its not handled here, we need a special case for the predefined special
                    //values that arrayspecial() checks for, to generate 1 element arrays if needed
                    if (od.objecttype == ObjectType.REC)
                    {
                        if (arrayspecial(od.Index, true))
                        {
                            sb.AppendLine($"/*{od.Index:X4}      */ {objecttypewords,-15} {make_cname(od.parameter_name,od)}[1];");
                        }
                        else
                        {
                            sb.AppendLine($"/*{od.Index:X4}      */ {objecttypewords,-15} {make_cname(od.parameter_name,od)};");
                        }
                    }
                    else
                    {
                        string specialarraylength = "";

                        if (od.datatype == DataType.VISIBLE_STRING || od.datatype == DataType.OCTET_STRING || od.datatype == DataType.UNICODE_STRING)
                        {
                            int maxlength = 0;
                            foreach (ODentry sub in od.subobjects.Values)
                            {
                                if (sub.Lengthofstring> maxlength)
                                    maxlength = sub.Lengthofstring;
                            }

                            if (maxlength == 0)
                            {
                                 Warnings.AddWarning(string.Format(" Object children of 0x{0:X4} A string must have a default value to set the required datasize for canopen node, i have set this to [1] byte to prevent compile errors", od.Index),Warnings.warning_class.WARNING_STRING);
                                maxlength = 1;
                            }


                            specialarraylength = string.Format("[{0}]", maxlength);
                        }

                        sb.AppendLine($"/*{od.Index:X4}      */ {objecttypewords,-15} {make_cname(od.parameter_name,od)}[{od.Nosubindexes - 1}]{specialarraylength};");
                    }
                }
            }

            return sb.ToString();
        }

        private void addHeader(StreamWriter file)
        {
            file.WriteLine(string.Format(
@"/*******************************************************************************
    CANopen Object Dictionary definition for CANopenNode v1 to v2

    This file was automatically generated by CANopenEditor {0}

    https://github.com/CANopenNode/CANopenNode
    https://github.com/CANopenNode/CANopenEditor

    DON'T EDIT THIS FILE MANUALLY !!!!
*******************************************************************************/", this.gitVersion));
        }

        private void export_h(string filename)
        {
            if (filename == "")
                filename = "CO_OD";

            StreamWriter file = new StreamWriter(folderpath + Path.DirectorySeparatorChar + filename + ".h");

            file.WriteLine("// clang-format off");
            addHeader(file);

            file.WriteLine("#ifndef CO_OD_H_");
            file.WriteLine("#define CO_OD_H_");
            file.WriteLine("");

            file.WriteLine(@"/*******************************************************************************
   CANopen DATA TYPES
*******************************************************************************/
   typedef bool_t       BOOLEAN;
   typedef uint8_t      UNSIGNED8;
   typedef uint16_t     UNSIGNED16;
   typedef uint32_t     UNSIGNED32;
   typedef uint64_t     UNSIGNED64;
   typedef int8_t       INTEGER8;
   typedef int16_t      INTEGER16;
   typedef int32_t      INTEGER32;
   typedef int64_t      INTEGER64;
   typedef float32_t    REAL32;
   typedef float64_t    REAL64;
   typedef char_t       VISIBLE_STRING;
   typedef oChar_t      OCTET_STRING;

   #ifdef DOMAIN
   #undef DOMAIN
   #endif

   typedef domain_t     DOMAIN;

");

            file.WriteLine("/*******************************************************************************");
            file.WriteLine("   FILE INFO:");
            file.WriteLine(string.Format("      FileName:     {0}", Path.GetFileName(eds.projectFilename)));
            file.WriteLine(string.Format("      FileVersion:  {0}", eds.fi.FileVersion));
            file.WriteLine(string.Format("      CreationTime: {0}", eds.fi.CreationTime));
            file.WriteLine(string.Format("      CreationDate: {0}", eds.fi.CreationDate));
            file.WriteLine(string.Format("      CreatedBy:    {0}", eds.fi.CreatedBy));
            file.WriteLine("*******************************************************************************/");
            file.WriteLine("");
            file.WriteLine("");

            file.WriteLine("/*******************************************************************************");
            file.WriteLine("   DEVICE INFO:");
            file.WriteLine(string.Format("      VendorName:     {0}", eds.di.VendorName));
            file.WriteLine(string.Format("      VendorNumber:   {0}", eds.di.VendorNumber));
            file.WriteLine(string.Format("      ProductName:    {0}", eds.di.ProductName));
            file.WriteLine(string.Format("      ProductNumber:  {0}", eds.di.ProductNumber));
            file.WriteLine("*******************************************************************************/");
            file.WriteLine("");
            file.WriteLine("");

            file.WriteLine(@"/*******************************************************************************
   FEATURES
*******************************************************************************/");

            file.WriteLine(string.Format("  #define CO_NO_SYNC                     {0}   //Associated objects: 1005-1007", noSYNC));

            file.WriteLine(string.Format("  #define CO_NO_EMERGENCY                {0}   //Associated objects: 1014, 1015", noEMCY));

            file.WriteLine(string.Format("  #define CO_NO_TIME                     {0}   //Associated objects: 1012, 1013", noTIME));

            file.WriteLine(string.Format("  #define CO_NO_SDO_SERVER               {0}   //Associated objects: 1200-127F", noSDOservers));
            file.WriteLine(string.Format("  #define CO_NO_SDO_CLIENT               {0}   //Associated objects: 1280-12FF", noSDOclients));

            file.WriteLine(string.Format("  #define CO_NO_GFC                      {0}   //Associated objects: 1300", noGFC));
            file.WriteLine(string.Format("  #define CO_NO_SRDO                     {0}   //Associated objects: 1301-1341, 1381-13C0", noSRDO));

            int lssServer = 0;
            if (eds.di.LSS_Supported == true)
            {
                lssServer = 1;
            }
            file.WriteLine(string.Format("  #define CO_NO_LSS_SERVER               {0}   //LSS Slave", lssServer));
            int lssClient = 0;
            if (eds.di.LSS_Master == true)
            {
                lssClient = 1;
            }
            file.WriteLine(string.Format("  #define CO_NO_LSS_CLIENT               {0}   //LSS Master", lssClient));

            file.WriteLine(string.Format("  #define CO_NO_RPDO                     {0}   //Associated objects: 14xx, 16xx", noRXpdos));
            file.WriteLine(string.Format("  #define CO_NO_TPDO                     {0}   //Associated objects: 18xx, 1Axx", noTXpdos));

            bool ismaster = false;
            if(eds.ods.ContainsKey(0x1f80))
            {
                ODentry master = eds.ods[0x1f80];

                // we could do with a cut down function that returns a value rather than a string
                string meh = formatvaluewithdatatype(master.defaultvalue, master.datatype);
                meh = meh.Replace("L", "");

                UInt32 NMTStartup = Convert.ToUInt32(meh, 16);
                if ((NMTStartup & 0x01) == 0x01)
                    ismaster = true;
            }

            file.WriteLine(string.Format("  #define CO_NO_NMT_MASTER               {0}", ismaster==true?1:0));
            file.WriteLine(string.Format("  #define CO_NO_TRACE                    0"));
            file.WriteLine("");
            file.WriteLine("");
            file.WriteLine(@"/*******************************************************************************
   OBJECT DICTIONARY
*******************************************************************************/");

            file.WriteLine(string.Format("   #define CO_OD_NoOfElements             {0}", enabledcount));
            file.WriteLine("");
            file.WriteLine("");

            file.WriteLine(@"/*******************************************************************************
   TYPE DEFINITIONS FOR RECORDS
*******************************************************************************/");

            //We need to identify all the record types used and generate a struct for each one
            //FIXME the original CANopenNode exporter said how many items used this struct in the comments

=======
/*
    This file is part of libEDSsharp.

    libEDSsharp is free software: you can redistribute it and/or modify
    it under the terms of the GNU General Public License as published by
    the Free Software Foundation, either version 3 of the License, or
    (at your option) any later version.

    libEDSsharp is distributed in the hope that it will be useful,
    but WITHOUT ANY WARRANTY; without even the implied warranty of
    MERCHANTABILITY or FITNESS FOR A PARTICULAR PURPOSE.  See the
    GNU General Public License for more details.

    You should have received a copy of the GNU General Public License
    along with libEDSsharp.  If not, see <http://www.gnu.org/licenses/>.

    Copyright(c) 2016 - 2019 Robin Cornelius <robin.cornelius@gmail.com>
    based heavily on the files CO_OD.h and CO_OD.c from CANopenNode which are
    Copyright(c) 2010 - 2016 Janez Paternoster
*/

using System;
using System.Collections.Generic;
using System.Linq;
using System.Text;
using System.Text.RegularExpressions;
using System.Threading.Tasks;
using System.IO;



namespace libEDSsharp
{

    public class CanOpenNodeExporter : IExporter
    {

        private string folderpath;
        private string gitVersion;
        protected EDSsharp eds;

        private int enabledcount = 0;

        Dictionary<UInt32, string> acceptable_canopen_names = new Dictionary<uint, string>();

        //Used for array tracking
        Dictionary<string, int> au = new Dictionary<string, int>();
        List<UInt16> openings = new List<UInt16>();
        List<UInt16> closings = new List<UInt16>();

        private byte maxRXmappingsize = 0;
        private byte maxTXmappingsize = 0;
        ODentry maxRXmappingsOD=null;
        ODentry maxTXmappingsOD=null;


        public void prepareCanOpenNames()
        {
            acceptable_canopen_names.Add(0x101800, "identity");
           
            acceptable_canopen_names.Add(0x140000, "RPDOCommunicationParameter");
            acceptable_canopen_names.Add(0x160000, "RPDOMappingParameter");
            acceptable_canopen_names.Add(0x180000, "TPDOCommunicationParameter");
            acceptable_canopen_names.Add(0x1a0000, "TPDOMappingParameter");

            acceptable_canopen_names.Add(0x100500, "COB_ID_SYNCMessage");



            acceptable_canopen_names.Add(0x101801, "vendorID");
            acceptable_canopen_names.Add(0x101802, "productCode");
            acceptable_canopen_names.Add(0x101803, "revisionNumber");
            acceptable_canopen_names.Add(0x101804, "serialNumber");

            acceptable_canopen_names.Add(0x120000, "SDOServerParameter");
            acceptable_canopen_names.Add(0x120001, "COB_IDClientToServer");
            acceptable_canopen_names.Add(0x120002, "COB_IDServerToClient");

            acceptable_canopen_names.Add(0x128000, "SDOClientParameter");
            acceptable_canopen_names.Add(0x128001, "COB_IDClientToServer");
            acceptable_canopen_names.Add(0x128002, "COB_IDServerToClient");

            acceptable_canopen_names.Add(0x102900, "errorBehavior");

        }


        public void export(string folderpath, string filename, string gitVersion, EDSsharp eds,string odname)
        {
            this.folderpath = folderpath;
            this.gitVersion = gitVersion;
            this.eds = eds;


            enabledcount = eds.GetNoEnabledObjects();

            prepareCanOpenNames();

            countPDOS();


            fixcompatentry();

            prewalkArrays();

            export_h(filename);
            export_c(filename);

        }

        private void fixcompatentry()
        {
            // Handle the TPDO communication parameters in a special way, because of
            // sizeof(OD_TPDOCommunicationParameter_t) != sizeof(CO_TPDOCommPar_t) in CANopen.c
            // the existing CO_TPDOCommPar_t has a compatibility entry so we must export one regardless
            // of if its in the OD or not

            for (UInt16 idx = 0x1800; idx < 0x1900; idx++)
            {
                if (ObjectActive(idx))
                {
                    ODentry od = eds.ods[idx];

                    if (!od.Containssubindex(0x04))
                    {
                        ODentry compatibility = new ODentry("compatibility entry", idx, DataType.UNSIGNED8, "0", EDSsharp.AccessType.ro, PDOMappingType.no, od);
                        od.subobjects.Add(0x04, compatibility);
                    }
                }
            }

        }

        private void specialarraysearch(UInt16 start, UInt16 end)
        {
            UInt16 lowest = 0xffff;
            UInt16 highest = 0x0000;

            foreach (KeyValuePair<UInt16, ODentry> kvp in eds.ods)
            {

                if (kvp.Value.prop.CO_disabled == true)
                    continue;

                if (kvp.Key >= start && kvp.Key <= end)
                {
                    if (kvp.Key > highest)
                        highest = kvp.Key;

                    if (kvp.Key < lowest)
                        lowest = kvp.Key;
                }
            }

            if(lowest!=0xffff && highest!=0x0000)
            {
                openings.Add(lowest);
                closings.Add(highest);

                Console.WriteLine(string.Format("New special array detected start 0x{0:X4} end 0x{1:X4}", lowest, highest));
            }
        }

        public bool ObjectActive(UInt16 index)
        {
            if (eds.ods.ContainsKey(index))
            {
                return !eds.ods[index].prop.CO_disabled;
            }
            else return false;
        }

        protected void prewalkArrays()
        {

            foreach (KeyValuePair<UInt16, ODentry> kvp in eds.ods)
            {
                ODentry od = kvp.Value;
                if (od.prop.CO_disabled == true)
                    continue;

                string name = make_cname(od.parameter_name,od);
                if (au.ContainsKey(name))
                {
                    au[name]++;
                }
                else
                {
                    au[name] = 1;
                }
            }


            //Handle special arrays

            specialarraysearch(0x1301, 0x1340);
            specialarraysearch(0x1381, 0x13C0);


            //SDO Client parameters
            specialarraysearch(0x1200, 0x127F);
            //SDO Server Parameters
            specialarraysearch(0x1280, 0x12FF);

            //PDO Mappings and configs
            specialarraysearch(0x1400, 0x15FF);
            specialarraysearch(0x1600, 0x17FF);
            specialarraysearch(0x1800, 0x19FF);
            specialarraysearch(0x1A00, 0x1BFF);

            //now find opening and closing points for these arrays
            foreach (KeyValuePair<string, int> kvp in au)
            {
                if ( kvp.Value > 1)
                {
                    string targetname = kvp.Key;
                    UInt16 lowest=0xffff;
                    UInt16 highest=0x0000;
                    foreach (KeyValuePair<UInt16, ODentry> kvp2 in eds.ods)
                    {

                        string name = make_cname(kvp2.Value.parameter_name,kvp2.Value);
                        if(name==targetname)
                        {
                            if (kvp2.Key > highest)
                                highest = kvp2.Key;

                            if (kvp2.Key < lowest)
                                lowest = kvp2.Key;
                        }

                    }

                    if (!openings.Contains(lowest))
                    {
                        openings.Add(lowest);
                        closings.Add(highest);
                        Console.WriteLine(string.Format("New array detected start 0x{0:X4} end 0x{1:X4}", lowest, highest));
                    }

                }

            }

            //Find maximum no entries in a mapping config to define an appropriate array
            maxRXmappingsize = 0;
            maxTXmappingsize = 0;

            for (ushort x=0x1600;x<0x1800;x++)
            {
                if(ObjectActive(x))
                {
                    byte maxcount = EDSsharp.ConvertToByte(eds.ods[x].subobjects[0].defaultvalue);

                    if(maxcount > maxRXmappingsize)
                    {
                        maxRXmappingsize = maxcount;
                        maxRXmappingsOD = eds.ods[x];
                    }
                }
            }

            for (ushort x = 0x1a00; x < 0x1c00; x++)
            {
                if (ObjectActive(x))
                {
                    byte maxcount = EDSsharp.ConvertToByte(eds.ods[x].subobjects[0].defaultvalue);

                    if (maxcount > maxTXmappingsize)
                    {
                        maxTXmappingsize = maxcount;
                        maxTXmappingsOD = eds.ods[x];
                    }
                }
            }
        }

        string lastname = "";

        private string print_h_bylocation(string location)
        {

            StringBuilder sb = new StringBuilder();

            lastname = "";

            foreach (KeyValuePair<UInt16, ODentry> kvp in eds.ods)
            {
                ODentry od = kvp.Value;

                if (od.prop.CO_disabled == true || od.prop.CO_storageGroup != location)
                    continue;

                sb.Append(print_h_entry(od));

            }

            return sb.ToString();
        }


        protected string print_h_entry(ODentry od)
        {
            StringBuilder sb = new StringBuilder();

            if (od.Nosubindexes == 0)
            {
                string specialarraylength = "";
                if (od.datatype == DataType.VISIBLE_STRING || od.datatype == DataType.OCTET_STRING || od.datatype == DataType.UNICODE_STRING)
                {

                    if (od.Lengthofstring == 0)
                    {
                         Warnings.AddWarning(string.Format(" Object 0x{0:X4}/{1:X2} A string must have a default value to set the required datasize for canopen node, i have set this to [1] byte to prevent compile errors", od.Index, od.Subindex),Warnings.warning_class.WARNING_STRING);
                        specialarraylength = "[1]";
                    }
                    else
                    {
                        specialarraylength = string.Format("[{0}]", od.Lengthofstring);
                    }
                }

                sb.AppendLine($"/*{od.Index:X4}      */ {od.datatype.ToString(),-14} {make_cname(od.parameter_name,od)}{specialarraylength};");
            }
            else
            {
                //fixme why is this not od.datatype?
                DataType t = eds.Getdatatype(od);

                //If it not a defined type, and it probably is not for a REC, we must generate a name, this is
                //related to the previous code that generated the actual structures.

                string objecttypewords = "";

                switch (od.objecttype)
                {

                    case ObjectType.RECORD:
                        objecttypewords = String.Format("OD_{0}_t", make_cname(od.parameter_name,od));
                        break;
                    case ObjectType.ARRAY:
                        objecttypewords = t.ToString(); //this case is handled by the logic in eds.getdatatype();
                        break;
                    default:
                        objecttypewords = t.ToString();
                        break;
                }

                string name = make_cname(od.parameter_name,od);
                if (au[name] > 1)
                {
                    if (lastname == name)
                        return "";

                    lastname = name;
                    sb.AppendLine($"/*{od.Index:X4}      */ {objecttypewords,-15} {make_cname(od.parameter_name,od)}[{au[name]}];");
                }
                else
                {
                    //Don't put sub indexes on record type in h file unless there are multiples of the same
                    //in which case its not handled here, we need a special case for the predefined special
                    //values that arrayspecial() checks for, to generate 1 element arrays if needed
                    if (od.objecttype == ObjectType.RECORD)
                    {
                        if (arrayspecial(od.Index, true))
                        {
                            sb.AppendLine($"/*{od.Index:X4}      */ {objecttypewords,-15} {make_cname(od.parameter_name,od)}[1];");
                        }
                        else
                        {
                            sb.AppendLine($"/*{od.Index:X4}      */ {objecttypewords,-15} {make_cname(od.parameter_name,od)};");
                        }
                    }
                    else
                    {
                        string specialarraylength = "";

                        if (od.datatype == DataType.VISIBLE_STRING || od.datatype == DataType.OCTET_STRING || od.datatype == DataType.UNICODE_STRING)
                        {
                            int maxlength = 0;
                            foreach (ODentry sub in od.subobjects.Values)
                            {
                                if (sub.Lengthofstring> maxlength)
                                    maxlength = sub.Lengthofstring;
                            }

                            if (maxlength == 0)
                            {
                                 Warnings.AddWarning(string.Format(" Object children of 0x{0:X4} A string must have a default value to set the required datasize for canopen node, i have set this to [1] byte to prevent compile errors", od.Index),Warnings.warning_class.WARNING_STRING);
                                maxlength = 1;
                            }


                            specialarraylength = string.Format("[{0}]", maxlength);
                        }

                        sb.AppendLine($"/*{od.Index:X4}      */ {objecttypewords,-15} {make_cname(od.parameter_name,od)}{specialarraylength}[{od.Nosubindexes - 1}];");
                    }
                }
            }

            return sb.ToString();
        }

        private void addHeader(StreamWriter file)
        {
            file.WriteLine(string.Format(
@"/*******************************************************************************
    CANopen Object Dictionary definition for CANopenNode v1 to v2

    This file was automatically generated by CANopenEditor {0}

    https://github.com/CANopenNode/CANopenNode
    https://github.com/CANopenNode/CANopenEditor

    DON'T EDIT THIS FILE MANUALLY !!!!
*******************************************************************************/", this.gitVersion));
        }

        private void export_h(string filename)
        {
            if (filename == "")
                filename = "CO_OD";

            StreamWriter file = new StreamWriter(folderpath + Path.DirectorySeparatorChar + filename + ".h");

            file.WriteLine("// clang-format off");
            addHeader(file);

            file.WriteLine("#ifndef CO_OD_H_");
            file.WriteLine("#define CO_OD_H_");
            file.WriteLine("");

            file.WriteLine(@"/*******************************************************************************
   CANopen DATA TYPES
*******************************************************************************/
   typedef bool_t       BOOLEAN;
   typedef uint8_t      UNSIGNED8;
   typedef uint16_t     UNSIGNED16;
   typedef uint32_t     UNSIGNED32;
   typedef uint64_t     UNSIGNED64;
   typedef int8_t       INTEGER8;
   typedef int16_t      INTEGER16;
   typedef int32_t      INTEGER32;
   typedef int64_t      INTEGER64;
   typedef float32_t    REAL32;
   typedef float64_t    REAL64;
   typedef char_t       VISIBLE_STRING;
   typedef oChar_t      OCTET_STRING;

   #ifdef DOMAIN
   #undef DOMAIN
   #endif

   typedef domain_t     DOMAIN;

");

            file.WriteLine("/*******************************************************************************");
            file.WriteLine("   FILE INFO:");
            file.WriteLine(string.Format("      FileName:     {0}", Path.GetFileName(eds.projectFilename)));
            file.WriteLine(string.Format("      FileVersion:  {0}", eds.fi.FileVersion));
            file.WriteLine(string.Format("      CreationTime: {0}", eds.fi.CreationTime));
            file.WriteLine(string.Format("      CreationDate: {0}", eds.fi.CreationDate));
            file.WriteLine(string.Format("      CreatedBy:    {0}", eds.fi.CreatedBy));
            file.WriteLine("*******************************************************************************/");
            file.WriteLine("");
            file.WriteLine("");

            file.WriteLine("/*******************************************************************************");
            file.WriteLine("   DEVICE INFO:");
            file.WriteLine(string.Format("      VendorName:     {0}", eds.di.VendorName));
            file.WriteLine(string.Format("      VendorNumber:   {0}", eds.di.VendorNumber));
            file.WriteLine(string.Format("      ProductName:    {0}", eds.di.ProductName));
            file.WriteLine(string.Format("      ProductNumber:  {0}", eds.di.ProductNumber));
            file.WriteLine("*******************************************************************************/");
            file.WriteLine("");
            file.WriteLine("");

            file.WriteLine(@"/*******************************************************************************
   FEATURES
*******************************************************************************/");

            file.WriteLine(string.Format("  #define CO_NO_SYNC                     {0}   //Associated objects: 1005-1007", noSYNC));

            file.WriteLine(string.Format("  #define CO_NO_EMERGENCY                {0}   //Associated objects: 1014, 1015", noEMCY));

            file.WriteLine(string.Format("  #define CO_NO_TIME                     {0}   //Associated objects: 1012, 1013", noTIME));

            file.WriteLine(string.Format("  #define CO_NO_SDO_SERVER               {0}   //Associated objects: 1200-127F", noSDOservers));
            file.WriteLine(string.Format("  #define CO_NO_SDO_CLIENT               {0}   //Associated objects: 1280-12FF", noSDOclients));

            file.WriteLine(string.Format("  #define CO_NO_GFC                      {0}   //Associated objects: 1300", noGFC));
            file.WriteLine(string.Format("  #define CO_NO_SRDO                     {0}   //Associated objects: 1301-1341, 1381-13C0", noSRDO));

            int lssServer = 0;
            if (eds.di.LSS_Supported == true)
            {
                lssServer = 1;
            }
            file.WriteLine(string.Format("  #define CO_NO_LSS_SERVER               {0}   //LSS Slave", lssServer));
            int lssClient = 0;
            if (eds.di.LSS_Master == true)
            {
                lssClient = 1;
            }
            file.WriteLine(string.Format("  #define CO_NO_LSS_CLIENT               {0}   //LSS Master", lssClient));

            file.WriteLine(string.Format("  #define CO_NO_RPDO                     {0}   //Associated objects: 14xx, 16xx", noRXpdos));
            file.WriteLine(string.Format("  #define CO_NO_TPDO                     {0}   //Associated objects: 18xx, 1Axx", noTXpdos));

            bool ismaster = false;
            if(ObjectActive(0x1f80))
            {
                ODentry master = eds.ods[0x1f80];

                // we could do with a cut down function that returns a value rather than a string
                string meh = formatvaluewithdatatype(master.defaultvalue, master.datatype);
                meh = meh.Replace("L", "");

                UInt32 NMTStartup = Convert.ToUInt32(meh, 16);
                if ((NMTStartup & 0x01) == 0x01)
                    ismaster = true;
            }

            file.WriteLine(string.Format("  #define CO_NO_NMT_MASTER               {0}", ismaster==true?1:0));
            file.WriteLine(string.Format("  #define CO_NO_TRACE                    0"));
            file.WriteLine("");
            file.WriteLine("");
            file.WriteLine(@"/*******************************************************************************
   OBJECT DICTIONARY
*******************************************************************************/");

            file.WriteLine(string.Format("   #define CO_OD_NoOfElements             {0}", enabledcount));
            file.WriteLine("");
            file.WriteLine("");

            file.WriteLine(@"/*******************************************************************************
   TYPE DEFINITIONS FOR RECORDS
*******************************************************************************/");

            //We need to identify all the record types used and generate a struct for each one
            //FIXME the original CANopenNode exporter said how many items used this struct in the comments

>>>>>>> ff637a74
            List<string> structnamelist = new List<string>();

            /* make sure, we have all storage groups */
            eds.CO_storageGroups.Add("ROM");
            eds.CO_storageGroups.Add("EEPROM");

            foreach (KeyValuePair<UInt16, ODentry> kvp in eds.ods)
            {
                ODentry od = kvp.Value;

                /* make sure, we have all storage groups */
                eds.CO_storageGroups.Add(od.prop.CO_storageGroup);

                if (od.objecttype != ObjectType.RECORD)
                    continue;

                string structname = String.Format("OD_{0}_t", make_cname(od.parameter_name,od));

                if (structnamelist.Contains(structname))
                    continue;

                structnamelist.Add(structname);

                // we need to search the mappings to find the largest or this will not generate correctly
                // as can opennode only has 1 structure defined for all mappings see #220

                if (kvp.Key>=0x1600 && kvp.Key<0x1800)
                {
                    //switch the OD entry to the largest
                    od = maxRXmappingsOD;
                }

                if (kvp.Key >= 0x1A00 && kvp.Key < 0x1C00)
                {
                    //switch the OD entry to the largest
                    od = maxTXmappingsOD;
                }

                List<string> structmemberlist = new List<string>();

                file.WriteLine(string.Format("/*{0:X4}      */ typedef struct {{", kvp.Key));
                foreach (KeyValuePair<UInt16, ODentry> kvp2 in od.subobjects) // kvp.Value.subobjects)
                {
                    string paramaterarrlen = "";
                    ODentry subod = kvp2.Value;

                    string proposedname = make_cname(subod.parameter_name,subod);

                    int suffix=1;
                    while (structmemberlist.Contains(proposedname))
                    {
                        Warnings.AddWarning(string.Format("STRUCT WARNING; in 0x{0:X4}/{1:X2} Duplicate struct entry name, it has been auto numbered",subod.Index,subod.Subindex),Warnings.warning_class.WARNING_STRUCT);
                        proposedname = make_cname(subod.parameter_name,subod) + suffix.ToString();
                        suffix++;
                    }

                    structmemberlist.Add(proposedname);

                    if (subod.datatype==DataType.VISIBLE_STRING || subod.datatype==DataType.OCTET_STRING)
                    {
                        paramaterarrlen = String.Format("[{0}]", subod.Lengthofstring);
                    }

                    file.WriteLine(string.Format("               {0,-15}{1}{2};", subod.datatype.ToString(), proposedname,paramaterarrlen));

                }

                file.WriteLine(string.Format("               }}              {0};", structname));

            }



            file.WriteLine(@"
/*******************************************************************************
   TYPE DEFINITIONS FOR OBJECT DICTIONARY INDEXES

   some of those are redundant with CO_SDO.h CO_ObjDicId_t <Common CiA301 object
   dictionary entries>
*******************************************************************************/");

            //FIXME how can we get rid of that redundancy?

            foreach (KeyValuePair<UInt16, ODentry> kvp in eds.ods)
            {

                ODentry od = kvp.Value;

                if (od.prop.CO_disabled == true)
                    continue;

                DataType t = eds.Getdatatype(od);


                switch (od.objecttype)
                {
                default:
                    {
                        file.WriteLine(string.Format("/*{0:X4} */", od.Index));
                        file.WriteLine(string.Format("        #define {0,-51} 0x{1:X4}", string.Format("OD_{0:X4}_{1}", od.Index, make_cname(od.parameter_name,od)), od.Index, t.ToString()));

                        file.WriteLine("");
                    }
                    break;

                case ObjectType.ARRAY:
                case ObjectType.RECORD:
                    {
                        file.WriteLine(string.Format("/*{0:X4} */", od.Index));
                        file.WriteLine(string.Format("        #define {0,-51} 0x{1:X4}", string.Format("OD_{0:X4}_{1}", od.Index, make_cname(od.parameter_name,od)), od.Index, t.ToString()));

                        file.WriteLine("");

                        //sub indexes
                        file.WriteLine(string.Format("        #define {0,-51} 0", string.Format("OD_{0:X4}_0_{1}_maxSubIndex", od.Index, make_cname(od.parameter_name,od))));

                        List<string> ODSIs = new List<string>();

                        string ODSIout = "";

                        foreach (KeyValuePair<UInt16, ODentry> kvp2 in od.subobjects)
                        {
                            ODentry sub = kvp2.Value;

                            if (kvp2.Key == 0)
                                continue;

                            string ODSI = string.Format("{0}", string.Format("OD_{0:X4}_{1}_{2}_{3}", od.Index, kvp2.Key, make_cname(od.parameter_name,od), make_cname(sub.parameter_name,sub)));

                            if (ODSIs.Contains(ODSI))
                            {
                                continue;
                            }

                            ODSIs.Add(ODSI);

                            ODSIout += ($"        #define {ODSI,-51} {kvp2.Key}{Environment.NewLine}");
                        }

                        file.Write(ODSIout);
                        file.WriteLine("");
                    }
                    break;
                }
            }

            file.WriteLine(@"/*******************************************************************************
   STRUCTURES FOR VARIABLES IN DIFFERENT MEMORY LOCATIONS
*******************************************************************************/
#define  CO_OD_FIRST_LAST_WORD     0x55 //Any value from 0x01 to 0xFE. If changed, EEPROM will be reinitialized.
");
            foreach (string location in eds.CO_storageGroups)
            {
                if (location == "Unused")
                {
                    continue;
                }

                file.Write("/***** Structure for ");
                file.Write(location);
                file.WriteLine(" variables ********************************************/");
                file.Write("struct sCO_OD_");
                file.Write(location);
                file.Write(@"{
               UNSIGNED32     FirstWord;

");

                file.Write(print_h_bylocation(location));

                file.WriteLine(@"
               UNSIGNED32     LastWord;
};
");
            }

            file.WriteLine(@"/***** Declaration of Object Dictionary variables *****************************/");

            foreach (string location in eds.CO_storageGroups)
            {
                if (location == "Unused")
                {
                    continue;
                }

                file.Write("extern struct sCO_OD_");
                file.Write(location);
                file.Write(" CO_OD_");
                file.Write(location);
                file.WriteLine(@";
");
            }

file.WriteLine(@"/*******************************************************************************
   ALIASES FOR OBJECT DICTIONARY VARIABLES
*******************************************************************************/");

            List<string> constructed_rec_types = new List<string>();

            foreach (KeyValuePair<UInt16, ODentry> kvp in eds.ods)
            {


                ODentry od = kvp.Value;

                if (od.prop.CO_disabled == true)
                    continue;

                string loc = "CO_OD_" + od.prop.CO_storageGroup;

                DataType t = eds.Getdatatype(od);


                switch (od.objecttype)
                {
                    default:
                        {
                            file.WriteLine(string.Format("/*{0:X4}, Data Type: {1} */", od.Index, t.ToString()));
                            file.WriteLine(string.Format("        #define {0,-51} 0x{1:X4}", string.Format("OD_{0}_idx", make_cname(od.parameter_name, od)), od.Index, t.ToString()));
                            file.WriteLine(string.Format("        #define {0,-51} {1}.{2}", string.Format("OD_{0}", make_cname(od.parameter_name,od)), loc, make_cname(od.parameter_name,od)));

                            DataType dt = od.datatype;

                            if (dt == DataType.OCTET_STRING || dt == DataType.VISIBLE_STRING)
                            {
                                file.WriteLine(string.Format("        #define {0,-51} {1}", string.Format("ODL_{0}_stringLength", make_cname(od.parameter_name,od)), od.Lengthofstring));
                            }
                            file.WriteLine("");
                        }
                        break;

                    case ObjectType.ARRAY:
                        {
                            DataType dt = od.datatype;

                            file.WriteLine(string.Format("/*{0:X4}, Data Type: {1}, Array[{2}] */", od.Index, t.ToString(), od.Nosubindexes - 1));
                            file.WriteLine(string.Format("        #define {0,-51} 0x{1:X4}", string.Format("OD_{0}_idx", make_cname(od.parameter_name, od)), od.Index, t.ToString()));
                            file.WriteLine(string.Format("        #define OD_{0,-48} {1}.{2}", make_cname(od.parameter_name,od), loc, make_cname(od.parameter_name,od)));
                            file.WriteLine(string.Format("        #define {0,-51} {1}", string.Format("ODL_{0}_arrayLength", make_cname(od.parameter_name,od)), od.Nosubindexes - 1));


                            List<string> ODAs = new List<string>();

                            string ODAout = "";

                            foreach (KeyValuePair<UInt16, ODentry> kvp2 in od.subobjects)
                            {
                                ODentry sub = kvp2.Value;

                                if (kvp2.Key == 0)
                                    continue;

                                string ODA = string.Format("{0}", string.Format("ODA_{0}_{1}", make_cname(od.parameter_name,od), make_cname(sub.parameter_name,sub)));

                                if (ODAs.Contains(ODA))
                                {
                                    continue;
                                }

                                ODAs.Add(ODA);

                                //Arrays do not have a size in the raw CO objects, Records do
                                //so offset by one
                                if (od.objecttype == ObjectType.ARRAY)
                                {
                                    ODAout += ($"        #define {string.Format("ODA_{0}_{1}", make_cname(od.parameter_name,od), make_cname(sub.parameter_name,sub)),-51} {kvp2.Key - 1}{Environment.NewLine}");
                                }
                                else
                                {
                                    ODAout += ($"        #define {string.Format("ODA_{0}_{1}", make_cname(od.parameter_name,od), make_cname(sub.parameter_name,sub)),-51} {kvp2.Key}{Environment.NewLine}");
                                }
                            }

                            file.Write(ODAout);
                            file.WriteLine("");
                        }
                        break;

                    case ObjectType.RECORD:
                        {
                            string rectype = make_cname(od.parameter_name,od);

                            if (!constructed_rec_types.Contains(rectype))
                            {
                                file.WriteLine(string.Format("/*{0:X4}, Data Type: {1}_t */", od.Index, rectype));
                                file.WriteLine(string.Format("        #define {0,-51} 0x{1:X4}", string.Format("OD_{0}_idx", make_cname(od.parameter_name, od)), od.Index, t.ToString()));
                                file.WriteLine(string.Format("        #define {0,-51} {1}.{2}", string.Format("OD_{0}", rectype), loc, rectype));
                                constructed_rec_types.Add(rectype);
                                file.WriteLine("");
                            }

                        }
                        break;
                }
            }
            file.WriteLine("#endif");
            file.WriteLine("// clang-format on");
            file.Close();

        }

        private void export_c(string filename)
        {
            if (filename == "")
                filename =  "CO_OD";
            StreamWriter file = new StreamWriter(folderpath + Path.DirectorySeparatorChar + filename + ".c");

            file.WriteLine("// clang-format off");
            addHeader(file);
            file.WriteLine(@"// For CANopenNode V2 users, C macro `CO_VERSION_MAJOR=2` has to be added to project options
#ifndef CO_VERSION_MAJOR
 #include ""CO_driver.h""
 #include """ + Path.GetFileNameWithoutExtension(filename) + @".h""
 #include ""CO_SDO.h""
#elif CO_VERSION_MAJOR < 4
 #include ""301/CO_driver.h""
 #include """ + Path.GetFileNameWithoutExtension(filename) + @".h""
 #include ""301/CO_SDOserver.h""
#else
 #error This Object dictionary is not compatible with CANopenNode v4.0 and up!
#endif

/*******************************************************************************
   DEFINITION AND INITIALIZATION OF OBJECT DICTIONARY VARIABLES
*******************************************************************************/

");
            foreach (string location in eds.CO_storageGroups)
            {
                if (location == "Unused")
                {
                    continue;
                }

                file.Write("/***** Definition for ");
                file.Write(location);
                file.WriteLine(" variables *******************************************/");
                file.Write("struct sCO_OD_");
                file.Write(location);
                file.Write(" CO_OD_");
                file.Write(location);
                file.Write(@" = {
           CO_OD_FIRST_LAST_WORD,

");

                file.Write(export_OD_def_array(location));

                file.WriteLine(@"
           CO_OD_FIRST_LAST_WORD,
};

");
            }


            file.WriteLine(@"

/*******************************************************************************
   STRUCTURES FOR RECORD TYPE OBJECTS
*******************************************************************************/

");

            file.Write(export_record_types());

            file.Write(@"/*******************************************************************************
   OBJECT DICTIONARY
*******************************************************************************/
const CO_OD_entry_t CO_OD[CO_OD_NoOfElements] = {
");

            file.Write(write_od());

            file.WriteLine("};");
            file.WriteLine("// clang-format on");

            file.Close();
        }

        bool arrayspecialcase = false;
        int arrayspecialcasecount = 0;

        string write_od()
        {

            StringBuilder returndata = new StringBuilder();

            foreach (KeyValuePair<UInt16, ODentry> kvp in eds.ods)
            {

                ODentry od = kvp.Value;

                if (od.prop.CO_disabled == true)
                    continue;

                returndata.Append(write_od_line(od));


            }

            return returndata.ToString();
        }

        protected string write_od_line(ODentry od)
        {
            StringBuilder sb = new StringBuilder();

            string loc = "CO_OD_" + od.prop.CO_storageGroup;

            byte flags = getflags(od);

            int datasize = od.objecttype == ObjectType.RECORD ? 0 : (int)Math.Ceiling((double)od.Sizeofdatatype() / (double)8.0);
  
            string array = "";

            //only needed for array objects
            if (od.objecttype == ObjectType.ARRAY && od.Nosubindexes > 0)
                array = string.Format("[0]");


            if (arrayspecial(od.Index, true))
            {
                arrayspecialcase = true;
                arrayspecialcasecount = 0;
            }

            if (arrayspecialcase)
            {
                array = string.Format("[{0}]", arrayspecialcasecount);
                arrayspecialcasecount++;
            }

            //Arrays and Recs have 1 less subindex than actually present in the od.subobjects
            int nosubindexs = od.Nosubindexes;
            if (od.objecttype == ObjectType.ARRAY || od.objecttype == ObjectType.RECORD)
            {
                if (nosubindexs > 0)
                    nosubindexs--;
            }

            //Arrays really should obey the max subindex parameter not the physical number of elements
            if (od.objecttype == ObjectType.ARRAY)
            {
                if ((od.Getmaxsubindex() != nosubindexs))
                {
                    if (od.Index != 0x1003 && od.Index != 0x1011)//ignore 0x1003, it is a special case as per CANopen specs, and ignore 0x1011 CANopenNode uses special sub indexes for eeprom resets
                    {
                         Warnings.AddWarning(String.Format("Subindex discrepancy on object 0x{0:X4} arraysize: {1} vs max sub-index: {2}", od.Index, nosubindexs, od.Getmaxsubindex()));
                    }

                    //0x1003 is a special case for CANopenNode
                    //SubIndex 0 will probably be 0 for no errors
                    //so we cannot read that to determine max subindex size, which is required to set up CANopenNode so we leave it alone here
                    //as its already set to subod.count
                    if (od.Index != 0x1003)
                    {
                        nosubindexs = od.Getmaxsubindex();
                    }
                }
            }

            string pdata; //CO_OD_entry_t pData generator

            if (od.objecttype == ObjectType.RECORD)
            {

                pdata = string.Format("&OD_record{0:X4}", od.Index);
            }
            else
            {
                pdata = string.Format("&{0}.{1}{2}", loc, make_cname(od.parameter_name,od), array);
            }

            if ((od.objecttype == ObjectType.VAR || od.objecttype == ObjectType.ARRAY) && od.datatype == DataType.DOMAIN)
            {
                //NB domain MUST have a data pointer of 0, can open node requires this and makes checks
                //against null to determine this is a DOMAIN type.
                pdata = "0";
            }

            sb.AppendLine($"{{0x{od.Index:X4}, 0x{nosubindexs:X2}, 0x{flags:X2}, {datasize,2:#0}, (void*){pdata}}},");

            if (arrayspecial(od.Index, false))
            {
                arrayspecialcase = false;
            }

            return sb.ToString();
        }

        /// <summary>
        /// Get the CANopenNode specific flags, these flags are used internally in CANopenNode to determine details about the object variable
        /// </summary>
        /// <param name="od">An odentry to access</param>
        /// <returns>byte containing the flag value</returns>
        public byte getflags(ODentry od)
        {
            byte flags = 0;
            byte mapping = 0; //mapping flags, if pdo is enabled

            //aways return 0 for REC objects as CO_OD_getDataPointer() uses this to pickup the details
            if (od.objecttype == ObjectType.RECORD)
                return 0;

            switch((od.parent == null ? od : od.parent).prop.CO_storageGroup.ToUpper())
            {
                case "ROM":
                    flags = 0x01;
                    break;

                case "RAM":
                    flags = 0x02;
                    break;

                case "EEPROM":
                default:
                    flags = 0x03;
                    break;
            }

            /* some exceptions for rwr/rww. Those are entries that are always r/w via SDO transfer,
             * but can only be read -or- written via PDO */
            if (od.accesstype == EDSsharp.AccessType.ro
                || od.accesstype == EDSsharp.AccessType.rw
                || od.accesstype == EDSsharp.AccessType.rwr
                || od.accesstype == EDSsharp.AccessType.rww
                || od.accesstype == EDSsharp.AccessType.@const)
            {
                /* SDO server may read from the variable */
                flags |= 0x04;

                if (od.accesstype != EDSsharp.AccessType.rww)
                {
                    /* Variable is mappable for TPDO  */
                    mapping |= 0x20;
                }
            }
            if (od.accesstype == EDSsharp.AccessType.wo
                || od.accesstype == EDSsharp.AccessType.rw
                || od.accesstype == EDSsharp.AccessType.rwr
                || od.accesstype == EDSsharp.AccessType.rww)
            {
                /* SDO server may write to the variable */
                flags |= 0x08;

                if (od.accesstype != EDSsharp.AccessType.rwr)
                {
                    /* Variable is mappable for RPDO */
                    mapping |= 0x10;
                }
            }

            if (od.Index == 0x1003)
            {
                /* SDO server may write to the variable */
                flags |= 0x08;
            }

            switch (od.PDOtype)
            {
                case libEDSsharp.PDOMappingType.RPDO: mapping |= 0x10; break;
                case libEDSsharp.PDOMappingType.TPDO: mapping |= 0x20; break;
                case libEDSsharp.PDOMappingType.optional: mapping |= 0x30; break;
            }

            if (od.PDOMapping)
            {
                flags |= mapping;
            }

            if(od.prop.CO_flagsPDO)
            {
              /* If variable is mapped to any PDO, then  is automatically send, if variable its value */
              flags |=0x40;
            }

            int datasize = (int)Math.Ceiling((double)od.Sizeofdatatype() / (double)8.0);

            if (datasize > 1)
            {
                if (od.datatype == DataType.VISIBLE_STRING ||
                    od.datatype == DataType.OCTET_STRING)
                {
                    //#149 VISIBLE_STRING and OCTET_STRING are an arrays of 8 bit values, either VISIBLE_CHAR or UNSIGNED8
                    //and therefor are NOT multi-byte
                }
                else
                {
                    /* variable is a multi-byte value */
                    flags |= 0x80;
                }
            }

            return flags;
        }

        string formatvaluewithdatatype(string defaultvalue, DataType dt, bool fixstring=false)
        {
            try
            {
                int nobase = 10;
                bool nodeidreplace = false;
                

                if (defaultvalue == null || defaultvalue == "")
                {
                    //No default value, we better supply one for sensible data types
                    if (dt == DataType.VISIBLE_STRING ||
                        dt == DataType.OCTET_STRING ||
                        dt == DataType.UNKNOWN ||
                        dt == DataType.UNICODE_STRING)
                    {

                        if (fixstring == true)
                            return "'X'";

                        return "";
                    }

                    Console.WriteLine("Warning assuming a 0 default");
                    defaultvalue = "0";
                }

                if (defaultvalue.Contains("$NODEID"))
                {
                    defaultvalue = defaultvalue.Replace("$NODEID", "");
                    defaultvalue = defaultvalue.Replace("+", "");
                    defaultvalue = defaultvalue.Trim();
                    nodeidreplace = true;
                }

                String pat = @"^0[xX][0-9a-fA-FL]+";

                Regex r = new Regex(pat, RegexOptions.IgnoreCase);
                Match m = r.Match(defaultvalue);
                if (m.Success)
                {
                    nobase = 16;
                    defaultvalue = defaultvalue.Replace("L", "");
                }

                pat = @"^0[0-7]+";
                r = new Regex(pat, RegexOptions.IgnoreCase);
                m = r.Match(defaultvalue);
                if (m.Success)
                {
                    nobase = 8;
                }

                if (nodeidreplace)
                {
                    UInt32 data = Convert.ToUInt32(defaultvalue.Trim(), nobase);
                    data += eds.NodeID;
                    defaultvalue = string.Format("0x{0:X}", data);
                    nobase = 16;
                }


                switch (dt)
                {
                    case DataType.UNSIGNED24:
                    case DataType.UNSIGNED32:
                        return String.Format("0x{0:X4}L", Convert.ToUInt32(defaultvalue, nobase));

                    case DataType.INTEGER24:
                    case DataType.INTEGER32:
                        return String.Format("0x{0:X4}L", Convert.ToInt32(defaultvalue, nobase));

                    case DataType.REAL32:
                    case DataType.REAL64:
                        return (String.Format("{0}", defaultvalue));


                    //fix me this looks wrong
                    case DataType.UNICODE_STRING:
                        return (String.Format("'{0}'", defaultvalue));

                    case DataType.VISIBLE_STRING:
                    {

                        ASCIIEncoding a = new ASCIIEncoding();
                        string unescape = StringUnescape.Unescape(defaultvalue);
                        char[] chars = unescape.ToCharArray();

                        string array = "{";

                        foreach (char c in chars)
                        {

                            array += "'" + StringUnescape.Escape(c) + "', ";
                        }

                        array = array.Substring(0, array.Length - 2);

                        array += "}";
                        return array;

                    }


                    case DataType.OCTET_STRING:
                    {
                        string[] bits = defaultvalue.Split(' ');
                        string octet = "{";
                        foreach (string s in bits)
                        {
                            octet += formatvaluewithdatatype(s, DataType.UNSIGNED8);

                            if (!object.ReferenceEquals(s, bits.Last()))
                            {
                                octet += ", ";
                            }
                        }
                        octet += "}";
                        return octet;
                    }

                    case DataType.INTEGER8:
                        return String.Format("0x{0:X1}", Convert.ToSByte(defaultvalue, nobase));

                    case DataType.INTEGER16:
                        return String.Format("0x{0:X2}", Convert.ToInt16(defaultvalue, nobase));

                    case DataType.UNSIGNED8:
                        return String.Format("0x{0:X1}L", Convert.ToByte(defaultvalue, nobase));

                    case DataType.UNSIGNED16:
                        return String.Format("0x{0:X2}", Convert.ToUInt16(defaultvalue, nobase));

                    case DataType.INTEGER64:
                        return String.Format("0x{0:X8}L", Convert.ToInt64(defaultvalue, nobase));

                    case DataType.UNSIGNED64:
                        return String.Format("0x{0:X8}L", Convert.ToUInt64(defaultvalue, nobase));

                    case DataType.TIME_DIFFERENCE:
                    case DataType.TIME_OF_DAY:
                        return String.Format("{{{0}}}", Convert.ToUInt64(defaultvalue, nobase));

                    default:
                        return (String.Format("{0:X}", defaultvalue));

                }
            }
            catch(Exception)
            {
                 Warnings.AddWarning(String.Format("Error converting value {0} to type {1}", defaultvalue, dt.ToString()),Warnings.warning_class.WARNING_BUILD);
                return "";
            }
        }

        public static string ParseString(string input)
        {
            var provider = new Microsoft.CSharp.CSharpCodeProvider();
            var parameters = new System.CodeDom.Compiler.CompilerParameters()
            {
                GenerateExecutable = false,
                GenerateInMemory = true,
            };

            var code = @"
        namespace Tmp
        {
            public class TmpClass
            {
                public static string GetValue()
                {
                    return """ + input + @""";
                }
            }
        }";

            var compileResult = provider.CompileAssemblyFromSource(parameters, code);

            if (compileResult.Errors.HasErrors)
            {
                throw new ArgumentException(compileResult.Errors.Cast<System.CodeDom.Compiler.CompilerError>().First(e => !e.IsWarning).ErrorText);
            }

            var asmb = compileResult.CompiledAssembly;
            var method = asmb.GetType("Tmp.TmpClass").GetMethod("GetValue");

            return method.Invoke(null, null) as string;
        }

       protected string make_cname(string name,ODentry entry)
       {
            if (name == null)
                return null;

            if (name == "")
                return "";

           Regex splitter = new Regex(@"[\W]+");

           //string[] bits = Regex.Split(name,@"[\W]+");
           var bits = splitter.Split(name).Where(s => s != String.Empty);

           string output = "";

           char lastchar = ' ';
           foreach (string s in bits)
           {
               if(Char.IsUpper(lastchar) && Char.IsUpper(s.First()))
                    output+="_";

                if (s.Length > 1)
                {
                    output += char.ToUpper(s[0]) + s.Substring(1);
                }
                else
                {
                    output += s;
                }

                if(output.Length>0)
                    lastchar = output.Last();

           }

            if (output.Length > 1)
            {
                if (Char.IsLower(output[1]))
                    output = Char.ToLowerInvariant(output[0]) + output.Substring(1);
            }
            else
                output = output.ToLowerInvariant(); //single character


            UInt32 key = (UInt32)((entry.Index << 8) + entry.Subindex );

            if ((entry.Index >= 0x1200) && (entry.Index < 0x1280))
                key = (UInt32)((0x1200 << 8) + entry.Subindex);

            if ((entry.Index >= 0x1280) && (entry.Index < 0x1300))
                key = (UInt32)((0x1280 << 8) + entry.Subindex);

            if ((entry.Index >= 0x1400) && (entry.Index < 0x1600))
                key = (UInt32)((0x1400 <<8) + entry.Subindex);

            if ((entry.Index >= 0x1600) && (entry.Index < 0x1800))
                key = (UInt32)((0x1600 << 8) + entry.Subindex);

            if ((entry.Index >= 0x1800) && (entry.Index < 0x1a00))
                key = (UInt32)((0x1800 << 8) + entry.Subindex);

            if ((entry.Index >= 0x1a00) && (entry.Index < 0x1c00))
                key = (UInt32)((0x1a00 << 8) + entry.Subindex);

            if (acceptable_canopen_names.ContainsKey(key) && !(entry.parent != null && entry.Subindex == 0))
            {
                string newname = acceptable_canopen_names[key];
                if (output != newname)
                 Warnings.AddWarning(string.Format("Warning: index 0x{0:X4}/{1:X2} correcting name for CanOpenNode compatibility from {2} to {3}", entry.Index, entry.Subindex, output, newname),Warnings.warning_class.WARNING_RENAME);
                output = newname;
            }

            return output;
        }

        /// <summary>
        /// Export the record type objects in the CO_OD.c file
        /// </summary>
        /// <returns>string</returns>
        protected string export_record_types()
        {
            StringBuilder returndata = new StringBuilder();

            bool arrayopen = false;
            int arrayindex = 0;

            foreach (KeyValuePair<UInt16, ODentry> kvp in eds.ods)
            {
                ODentry od = kvp.Value;

                if (od.objecttype != ObjectType.RECORD)
                    continue;

                if (od.prop.CO_disabled == true)
                    continue;

                int count = od.subobjects.Count; //don't include index

                if(od.Index>=0x1400 && od.Index<0x1600)
                {
                    //what is this doing for us?
                    //count = 3; //CANopenNode Fudging. Its only 3 parameters for RX PDOS in the c code despite being a PDO_COMMUNICATION_PARAMETER
                }

                returndata.AppendLine($"/*0x{od.Index:X4}*/ const CO_OD_entryRecord_t OD_record{od.Index:X4}[{count}] = {{");

                string arrayaccess = "";

                if (arrayspecial(od.Index, true) || arrayopen)
                {
                    arrayaccess = string.Format("[{0}]",arrayindex);
                    arrayindex++;
                    arrayopen = true;
                }

                foreach (KeyValuePair<UInt16, ODentry> kvpsub in od.subobjects)
                {
                    returndata.Append(export_one_record_type(kvpsub.Value,arrayaccess));
                }

                if (arrayspecial(od.Index, false))
                {
                    arrayindex=0;
                    arrayopen = false;
                }

                returndata.AppendLine($"}};{Environment.NewLine}");
            }

            return returndata.ToString();
        }

        /// <summary>
        /// Exports a sub object line in a record object
        /// </summary>
        /// <param name="sub">sub ODentry object to export</param>
        /// <param name="arrayaccess">string forming current array level or empty string for none</param>
        /// <returns>string forming one line of CO_OD.c record objects</returns>
        protected string export_one_record_type(ODentry sub,string arrayaccess)
        {

            if (sub == null || sub.parent == null)
                return "";

            StringBuilder sb = new StringBuilder();

            string cname = make_cname(sub.parent.parameter_name,sub.parent);

            string subcname = make_cname(sub.parameter_name,sub);
            int datasize = (int)Math.Ceiling((double)sub.Sizeofdatatype() / (double)8.0);

            if (sub.datatype != DataType.DOMAIN)
            {
                sb.AppendLine($"           {{(void*)&{"CO_OD_" + sub.parent.prop.CO_storageGroup}.{cname}{arrayaccess}.{subcname}, 0x{getflags(sub):X2}, 0x{datasize:X} }},");
            }
            else
            {
                //Domain type MUST have its data pointer set to 0 for CANopenNode
                sb.AppendLine($"           {{(void*)0, 0x{getflags(sub):X2}, 0x{datasize:X} }},");
            }

            return sb.ToString();
        }


        int noTXpdos = 0;
        int noRXpdos = 0;
        int noSDOclients = 0;
        int noSDOservers = 0;
        int distTXpdo = 0;
        int distRXpdo = 0;
        int noSYNC = 0;
        int noEMCY = 0;
        int noTIME = 0;
        int noGFC = 0;
        int noSRDO = 0;

        void countPDOS()
        {
            noRXpdos = 0;
            noTXpdos = 0;

            //feature tests for default CanOpenNode build
            //if you have a custom CanOpen.c then you may not require all these features

            //check the SYNC feature
            int checkfeature = 0;
            if (ObjectActive(0x1005))
                checkfeature++;
            if (ObjectActive(0x1006))
                checkfeature++;
            if (ObjectActive(0x1007))
                checkfeature++;
            if (ObjectActive(0x1019))
                checkfeature++;
            if (checkfeature == 4)
            {
                noSYNC = 1;
            }
            else
            {
                 Warnings.AddWarning("BUILD WARNING, required objects for SYNC are not present 0x1005,0x1006,0x1007,0x1019",Warnings.warning_class.WARNING_BUILD);
            }

            //EMCY
            checkfeature = 0;
            if (ObjectActive(0x1003))
                checkfeature++;
            if (ObjectActive(0x1014))
                checkfeature++;
            if (ObjectActive(0x1015))
                checkfeature++;
            if (checkfeature == 3)
            {
                noEMCY = 1;
            }
            else
            {
                 Warnings.AddWarning("BUILD WARNING, required objects for EMCY are not present 0x1003,0x1014,0x1015",Warnings.warning_class.WARNING_BUILD);
            }

            //TIME
            if (ObjectActive(0x1012))
            {
                noTIME = 1;
            }
            else
            {
               //TIME is optional
            }

            //NMT CLIENT
            checkfeature = 0;
            if (ObjectActive(0x1f80))
                checkfeature ++;
            if (ObjectActive(0x1029))
                checkfeature ++;
            if (ObjectActive(0x1017))
                checkfeature ++;
            if (ObjectActive(0x1001))
                checkfeature ++;
            if (checkfeature == 4)
            {
                //NMT Client is not optional
            }
            else
            {
                Warnings.AddWarning("BUILD WARNING, required objects for NMT Client are not present 0x1f80,0x1029,0x1017,0x1001",Warnings.warning_class.WARNING_BUILD);
            }

            foreach (KeyValuePair<UInt16, ODentry> kvp in eds.ods)
            {
                UInt16 index = kvp.Key;

                if (kvp.Value.prop.CO_disabled == true)
                    continue;

                if (index >= 0x1400 && index < 0x1600)
                {
                    noRXpdos++;
                    distRXpdo = index - 0x1400;
                }

                if (index >= 0x1800 && index < 0x1A00)
                {
                    noTXpdos++;
                    distTXpdo = index - 0x1800;
                }

                if((index & 0xFF80) == 0x1200)
                {
                    noSDOservers++;
                }

                if ((index & 0xFF80) == 0x1280)
                {
                    noSDOclients++;
                }

                if (index == 0x1300)
                    noGFC = 1;

                if (index >= 0x1301 && index <= 0x1340)
                    noSRDO++;
            }
        }

        bool arrayspecial(UInt16 index, bool open)
        {

            if (open)
            {

                if (openings.Contains(index))
                    return true;
            }
            else
            {

                if (closings.Contains(index))
                    return true;
            }

            return false;
        }


        string export_OD_def_array(string location)
        {

            StringBuilder sb = new StringBuilder();

            foreach (KeyValuePair<UInt16, ODentry> kvp in eds.ods)
            {
                ODentry od = kvp.Value;

                if (od.prop.CO_disabled == true || od.prop.CO_storageGroup != location)
                    continue;

                if (od.Nosubindexes == 0)
                {
                    sb.AppendLine($"/*{od.Index:X4}*/ {formatvaluewithdatatype(od.defaultvalue, od.datatype,true)},");
                }
                else
                {
                    if (arrayspecial(od.Index, true))
                    {
                        sb.AppendFormat("/*{0:X4}*/ {{{{", od.Index);
                    }
                    else
                    {
                        sb.AppendFormat("/*{0:X4}*/ {{", od.Index);
                    }

                    foreach (KeyValuePair<UInt16, ODentry> kvp2 in od.subobjects)
                    {
                        ODentry sub = kvp2.Value;

                        DataType dt = sub.datatype;

                        if ((od.objecttype==ObjectType.ARRAY) && kvp2.Key == 0)
                            continue;

                        sb.Append(formatvaluewithdatatype(sub.defaultvalue, dt,true));

                        if (od.subobjects.Keys.Last() != kvp2.Key)
                            sb.Append(", ");
                    }

                    if (arrayspecial(od.Index, false))
                    {
                        sb.AppendLine("}},");
                    }
                    else
                    {
                        sb.AppendLine("},");
                    }
                }
            }

            return sb.ToString();
        }
    }




   

}
<|MERGE_RESOLUTION|>--- conflicted
+++ resolved
@@ -1,2235 +1,1700 @@
-<<<<<<< HEAD
-/*
-    This file is part of libEDSsharp.
-
-    libEDSsharp is free software: you can redistribute it and/or modify
-    it under the terms of the GNU General Public License as published by
-    the Free Software Foundation, either version 3 of the License, or
-    (at your option) any later version.
-
-    libEDSsharp is distributed in the hope that it will be useful,
-    but WITHOUT ANY WARRANTY; without even the implied warranty of
-    MERCHANTABILITY or FITNESS FOR A PARTICULAR PURPOSE.  See the
-    GNU General Public License for more details.
-
-    You should have received a copy of the GNU General Public License
-    along with libEDSsharp.  If not, see <http://www.gnu.org/licenses/>.
-
-    Copyright(c) 2016 - 2019 Robin Cornelius <robin.cornelius@gmail.com>
-    based heavily on the files CO_OD.h and CO_OD.c from CANopenNode which are
-    Copyright(c) 2010 - 2016 Janez Paternoster
-*/
-
-using System;
-using System.Collections.Generic;
-using System.Linq;
-using System.Text;
-using System.Text.RegularExpressions;
-using System.Threading.Tasks;
-using System.IO;
-
-namespace libEDSsharp
-{
-
-    public class CanOpenNodeExporter : IExporter
-    {
-
-        private string folderpath;
-        private string gitVersion;
-        protected EDSsharp eds;
-
-        private int enabledcount = 0;
-
-        Dictionary<UInt32, string> acceptable_canopen_names = new Dictionary<uint, string>();
-
-        //Used for array tracking
-        Dictionary<string, int> au = new Dictionary<string, int>();
-        List<UInt16> openings = new List<UInt16>();
-        List<UInt16> closings = new List<UInt16>();
-
-        private byte maxRXmappingsize = 0;
-        private byte maxTXmappingsize = 0;
-        ODentry maxRXmappingsOD=null;
-        ODentry maxTXmappingsOD=null;
-
-        public void prepareCanOpenNames()
-        {
-            acceptable_canopen_names.Add(0x101800, "identity");
-           
-            acceptable_canopen_names.Add(0x140000, "RPDOCommunicationParameter");
-            acceptable_canopen_names.Add(0x160000, "RPDOMappingParameter");
-            acceptable_canopen_names.Add(0x180000, "TPDOCommunicationParameter");
-            acceptable_canopen_names.Add(0x1a0000, "TPDOMappingParameter");
-
-            acceptable_canopen_names.Add(0x100500, "COB_ID_SYNCMessage");
-
-
-
-            acceptable_canopen_names.Add(0x101801, "vendorID");
-            acceptable_canopen_names.Add(0x101802, "productCode");
-            acceptable_canopen_names.Add(0x101803, "revisionNumber");
-            acceptable_canopen_names.Add(0x101804, "serialNumber");
-
-            acceptable_canopen_names.Add(0x120000, "SDOServerParameter");
-            acceptable_canopen_names.Add(0x120001, "COB_IDClientToServer");
-            acceptable_canopen_names.Add(0x120002, "COB_IDServerToClient");
-
-            acceptable_canopen_names.Add(0x128000, "SDOClientParameter");
-            acceptable_canopen_names.Add(0x128001, "COB_IDClientToServer");
-            acceptable_canopen_names.Add(0x128002, "COB_IDServerToClient");
-
-            acceptable_canopen_names.Add(0x102900, "errorBehavior");
-
-        }
-
-
-        public void export(string folderpath, string filename, string gitVersion, EDSsharp eds,string odname)
-        {
-            this.folderpath = folderpath;
-            this.gitVersion = gitVersion;
-            this.eds = eds;
-
-
-            enabledcount = eds.GetNoEnabledObjects();
-
-            prepareCanOpenNames();
-
-            countPDOS();
-
-
-            fixcompatentry();
-
-            prewalkArrays();
-
-            export_h(filename);
-            export_c(filename);
-
-        }
-
-        private void fixcompatentry()
-        {
-            // Handle the TPDO communication parameters in a special way, because of
-            // sizeof(OD_TPDOCommunicationParameter_t) != sizeof(CO_TPDOCommPar_t) in CANopen.c
-            // the existing CO_TPDOCommPar_t has a compatibility entry so we must export one regardless
-            // of if its in the OD or not
-
-            for (UInt16 idx = 0x1800; idx < 0x1900; idx++)
-            {
-                if (eds.ods.ContainsKey(idx))
-                {
-                    ODentry od = eds.ods[idx];
-
-                    if (!od.Containssubindex(0x04))
-                    {
-                        ODentry compatibility = new ODentry("compatibility entry", idx, DataType.UNSIGNED8, "0", EDSsharp.AccessType.ro, PDOMappingType.no, od);
-                        od.subobjects.Add(0x04, compatibility);
-                    }
-                }
-            }
-
-        }
-
-        private void specialarraysearch(UInt16 start, UInt16 end)
-        {
-            UInt16 lowest = 0xffff;
-            UInt16 highest = 0x0000;
-
-            foreach (KeyValuePair<UInt16, ODentry> kvp in eds.ods)
-            {
-
-                if (kvp.Value.prop.CO_disabled == true)
-                    continue;
-
-                if (kvp.Key >= start && kvp.Key <= end)
-                {
-                    if (kvp.Key > highest)
-                        highest = kvp.Key;
-
-                    if (kvp.Key < lowest)
-                        lowest = kvp.Key;
-                }
-            }
-
-            if(lowest!=0xffff && highest!=0x0000)
-            {
-                openings.Add(lowest);
-                closings.Add(highest);
-
-                Console.WriteLine(string.Format("New special array detected start 0x{0:X4} end 0x{1:X4}", lowest, highest));
-            }
-        }
-
-        protected void prewalkArrays()
-        {
-
-            foreach (KeyValuePair<UInt16, ODentry> kvp in eds.ods)
-            {
-                ODentry od = kvp.Value;
-                if (od.prop.CO_disabled == true)
-                    continue;
-
-                string name = make_cname(od.parameter_name,od);
-                if (au.ContainsKey(name))
-                {
-                    au[name]++;
-                }
-                else
-                {
-                    au[name] = 1;
-                }
-            }
-
-
-            //Handle special arrays
-
-            specialarraysearch(0x1301, 0x1340);
-            specialarraysearch(0x1381, 0x13C0);
-
-
-            //SDO Client parameters
-            specialarraysearch(0x1200, 0x127F);
-            //SDO Server Parameters
-            specialarraysearch(0x1280, 0x12FF);
-
-            //PDO Mappings and configs
-            specialarraysearch(0x1400, 0x15FF);
-            specialarraysearch(0x1600, 0x17FF);
-            specialarraysearch(0x1800, 0x19FF);
-            specialarraysearch(0x1A00, 0x1BFF);
-
-            //now find opening and closing points for these arrays
-            foreach (KeyValuePair<string, int> kvp in au)
-            {
-                if ( kvp.Value > 1)
-                {
-                    string targetname = kvp.Key;
-                    UInt16 lowest=0xffff;
-                    UInt16 highest=0x0000;
-                    foreach (KeyValuePair<UInt16, ODentry> kvp2 in eds.ods)
-                    {
-
-                        string name = make_cname(kvp2.Value.parameter_name,kvp2.Value);
-                        if(name==targetname)
-                        {
-                            if (kvp2.Key > highest)
-                                highest = kvp2.Key;
-
-                            if (kvp2.Key < lowest)
-                                lowest = kvp2.Key;
-                        }
-
-                    }
-
-                    if (!openings.Contains(lowest))
-                    {
-                        openings.Add(lowest);
-                        closings.Add(highest);
-                        Console.WriteLine(string.Format("New array detected start 0x{0:X4} end 0x{1:X4}", lowest, highest));
-                    }
-
-                }
-
-            }
-
-            //Find maximum no entries in a mapping config to define an appropriate array
-            maxRXmappingsize = 0;
-            maxTXmappingsize = 0;
-
-            for (ushort x=0x1600;x<0x1800;x++)
-            {
-                if(eds.ods.ContainsKey(x))
-                {
-                    byte maxcount = EDSsharp.ConvertToByte(eds.ods[x].subobjects[0].defaultvalue);
-
-                    if(maxcount > maxRXmappingsize)
-                    {
-                        maxRXmappingsize = maxcount;
-                        maxRXmappingsOD = eds.ods[x];
-                    }
-                }
-            }
-
-            for (ushort x = 0x1a00; x < 0x1c00; x++)
-            {
-                if (eds.ods.ContainsKey(x))
-                {
-                    byte maxcount = EDSsharp.ConvertToByte(eds.ods[x].subobjects[0].defaultvalue);
-
-                    if (maxcount > maxTXmappingsize)
-                    {
-                        maxTXmappingsize = maxcount;
-                        maxTXmappingsOD = eds.ods[x];
-                    }
-                }
-            }
-        }
-
-        string lastname = "";
-
-        private string print_h_bylocation(string location)
-        {
-
-            StringBuilder sb = new StringBuilder();
-
-            lastname = "";
-
-            foreach (KeyValuePair<UInt16, ODentry> kvp in eds.ods)
-            {
-                ODentry od = kvp.Value;
-
-                if (od.prop.CO_disabled == true || od.prop.CO_storageGroup != location)
-                    continue;
-
-                sb.Append(print_h_entry(od));
-
-            }
-
-            return sb.ToString();
-        }
-
-
-        protected string print_h_entry(ODentry od)
-        {
-            StringBuilder sb = new StringBuilder();
-
-            if (od.Nosubindexes == 0)
-            {
-                string specialarraylength = "";
-                if (od.datatype == DataType.VISIBLE_STRING || od.datatype == DataType.OCTET_STRING || od.datatype == DataType.UNICODE_STRING)
-                {
-
-                    if (od.Lengthofstring == 0)
-                    {
-                         Warnings.AddWarning(string.Format(" Object 0x{0:X4}/{1:X2} A string must have a default value to set the required datasize for canopen node, i have set this to [1] byte to prevent compile errors", od.Index, od.Subindex),Warnings.warning_class.WARNING_STRING);
-                        specialarraylength = "[1]";
-                    }
-                    else
-                    {
-                        specialarraylength = string.Format("[{0}]", od.Lengthofstring);
-                    }
-                }
-
-                sb.AppendLine($"/*{od.Index:X4}      */ {od.datatype.ToString(),-14} {make_cname(od.parameter_name,od)}{specialarraylength};");
-            }
-            else
-            {
-                //fixme why is this not od.datatype?
-                DataType t = eds.Getdatatype(od);
-
-                //If it not a defined type, and it probably is not for a REC, we must generate a name, this is
-                //related to the previous code that generated the actual structures.
-
-                string objecttypewords = "";
-
-                switch (od.objecttype)
-                {
-
-                    case ObjectType.REC:
-                        objecttypewords = String.Format("OD_{0}_t", make_cname(od.parameter_name,od));
-                        break;
-                    case ObjectType.ARRAY:
-                        objecttypewords = t.ToString(); //this case is handled by the logic in eds.getdatatype();
-                        break;
-                    default:
-                        objecttypewords = t.ToString();
-                        break;
-                }
-
-                string name = make_cname(od.parameter_name,od);
-                if (au[name] > 1)
-                {
-                    if (lastname == name)
-                        return "";
-
-                    lastname = name;
-                    sb.AppendLine($"/*{od.Index:X4}      */ {objecttypewords,-15} {make_cname(od.parameter_name,od)}[{au[name]}];");
-                }
-                else
-                {
-                    //Don't put sub indexes on record type in h file unless there are multiples of the same
-                    //in which case its not handled here, we need a special case for the predefined special
-                    //values that arrayspecial() checks for, to generate 1 element arrays if needed
-                    if (od.objecttype == ObjectType.REC)
-                    {
-                        if (arrayspecial(od.Index, true))
-                        {
-                            sb.AppendLine($"/*{od.Index:X4}      */ {objecttypewords,-15} {make_cname(od.parameter_name,od)}[1];");
-                        }
-                        else
-                        {
-                            sb.AppendLine($"/*{od.Index:X4}      */ {objecttypewords,-15} {make_cname(od.parameter_name,od)};");
-                        }
-                    }
-                    else
-                    {
-                        string specialarraylength = "";
-
-                        if (od.datatype == DataType.VISIBLE_STRING || od.datatype == DataType.OCTET_STRING || od.datatype == DataType.UNICODE_STRING)
-                        {
-                            int maxlength = 0;
-                            foreach (ODentry sub in od.subobjects.Values)
-                            {
-                                if (sub.Lengthofstring> maxlength)
-                                    maxlength = sub.Lengthofstring;
-                            }
-
-                            if (maxlength == 0)
-                            {
-                                 Warnings.AddWarning(string.Format(" Object children of 0x{0:X4} A string must have a default value to set the required datasize for canopen node, i have set this to [1] byte to prevent compile errors", od.Index),Warnings.warning_class.WARNING_STRING);
-                                maxlength = 1;
-                            }
-
-
-                            specialarraylength = string.Format("[{0}]", maxlength);
-                        }
-
-                        sb.AppendLine($"/*{od.Index:X4}      */ {objecttypewords,-15} {make_cname(od.parameter_name,od)}[{od.Nosubindexes - 1}]{specialarraylength};");
-                    }
-                }
-            }
-
-            return sb.ToString();
-        }
-
-        private void addHeader(StreamWriter file)
-        {
-            file.WriteLine(string.Format(
-@"/*******************************************************************************
-    CANopen Object Dictionary definition for CANopenNode v1 to v2
-
-    This file was automatically generated by CANopenEditor {0}
-
-    https://github.com/CANopenNode/CANopenNode
-    https://github.com/CANopenNode/CANopenEditor
-
-    DON'T EDIT THIS FILE MANUALLY !!!!
-*******************************************************************************/", this.gitVersion));
-        }
-
-        private void export_h(string filename)
-        {
-            if (filename == "")
-                filename = "CO_OD";
-
-            StreamWriter file = new StreamWriter(folderpath + Path.DirectorySeparatorChar + filename + ".h");
-
-            file.WriteLine("// clang-format off");
-            addHeader(file);
-
-            file.WriteLine("#ifndef CO_OD_H_");
-            file.WriteLine("#define CO_OD_H_");
-            file.WriteLine("");
-
-            file.WriteLine(@"/*******************************************************************************
-   CANopen DATA TYPES
-*******************************************************************************/
-   typedef bool_t       BOOLEAN;
-   typedef uint8_t      UNSIGNED8;
-   typedef uint16_t     UNSIGNED16;
-   typedef uint32_t     UNSIGNED32;
-   typedef uint64_t     UNSIGNED64;
-   typedef int8_t       INTEGER8;
-   typedef int16_t      INTEGER16;
-   typedef int32_t      INTEGER32;
-   typedef int64_t      INTEGER64;
-   typedef float32_t    REAL32;
-   typedef float64_t    REAL64;
-   typedef char_t       VISIBLE_STRING;
-   typedef oChar_t      OCTET_STRING;
-
-   #ifdef DOMAIN
-   #undef DOMAIN
-   #endif
-
-   typedef domain_t     DOMAIN;
-
-");
-
-            file.WriteLine("/*******************************************************************************");
-            file.WriteLine("   FILE INFO:");
-            file.WriteLine(string.Format("      FileName:     {0}", Path.GetFileName(eds.projectFilename)));
-            file.WriteLine(string.Format("      FileVersion:  {0}", eds.fi.FileVersion));
-            file.WriteLine(string.Format("      CreationTime: {0}", eds.fi.CreationTime));
-            file.WriteLine(string.Format("      CreationDate: {0}", eds.fi.CreationDate));
-            file.WriteLine(string.Format("      CreatedBy:    {0}", eds.fi.CreatedBy));
-            file.WriteLine("*******************************************************************************/");
-            file.WriteLine("");
-            file.WriteLine("");
-
-            file.WriteLine("/*******************************************************************************");
-            file.WriteLine("   DEVICE INFO:");
-            file.WriteLine(string.Format("      VendorName:     {0}", eds.di.VendorName));
-            file.WriteLine(string.Format("      VendorNumber:   {0}", eds.di.VendorNumber));
-            file.WriteLine(string.Format("      ProductName:    {0}", eds.di.ProductName));
-            file.WriteLine(string.Format("      ProductNumber:  {0}", eds.di.ProductNumber));
-            file.WriteLine("*******************************************************************************/");
-            file.WriteLine("");
-            file.WriteLine("");
-
-            file.WriteLine(@"/*******************************************************************************
-   FEATURES
-*******************************************************************************/");
-
-            file.WriteLine(string.Format("  #define CO_NO_SYNC                     {0}   //Associated objects: 1005-1007", noSYNC));
-
-            file.WriteLine(string.Format("  #define CO_NO_EMERGENCY                {0}   //Associated objects: 1014, 1015", noEMCY));
-
-            file.WriteLine(string.Format("  #define CO_NO_TIME                     {0}   //Associated objects: 1012, 1013", noTIME));
-
-            file.WriteLine(string.Format("  #define CO_NO_SDO_SERVER               {0}   //Associated objects: 1200-127F", noSDOservers));
-            file.WriteLine(string.Format("  #define CO_NO_SDO_CLIENT               {0}   //Associated objects: 1280-12FF", noSDOclients));
-
-            file.WriteLine(string.Format("  #define CO_NO_GFC                      {0}   //Associated objects: 1300", noGFC));
-            file.WriteLine(string.Format("  #define CO_NO_SRDO                     {0}   //Associated objects: 1301-1341, 1381-13C0", noSRDO));
-
-            int lssServer = 0;
-            if (eds.di.LSS_Supported == true)
-            {
-                lssServer = 1;
-            }
-            file.WriteLine(string.Format("  #define CO_NO_LSS_SERVER               {0}   //LSS Slave", lssServer));
-            int lssClient = 0;
-            if (eds.di.LSS_Master == true)
-            {
-                lssClient = 1;
-            }
-            file.WriteLine(string.Format("  #define CO_NO_LSS_CLIENT               {0}   //LSS Master", lssClient));
-
-            file.WriteLine(string.Format("  #define CO_NO_RPDO                     {0}   //Associated objects: 14xx, 16xx", noRXpdos));
-            file.WriteLine(string.Format("  #define CO_NO_TPDO                     {0}   //Associated objects: 18xx, 1Axx", noTXpdos));
-
-            bool ismaster = false;
-            if(eds.ods.ContainsKey(0x1f80))
-            {
-                ODentry master = eds.ods[0x1f80];
-
-                // we could do with a cut down function that returns a value rather than a string
-                string meh = formatvaluewithdatatype(master.defaultvalue, master.datatype);
-                meh = meh.Replace("L", "");
-
-                UInt32 NMTStartup = Convert.ToUInt32(meh, 16);
-                if ((NMTStartup & 0x01) == 0x01)
-                    ismaster = true;
-            }
-
-            file.WriteLine(string.Format("  #define CO_NO_NMT_MASTER               {0}", ismaster==true?1:0));
-            file.WriteLine(string.Format("  #define CO_NO_TRACE                    0"));
-            file.WriteLine("");
-            file.WriteLine("");
-            file.WriteLine(@"/*******************************************************************************
-   OBJECT DICTIONARY
-*******************************************************************************/");
-
-            file.WriteLine(string.Format("   #define CO_OD_NoOfElements             {0}", enabledcount));
-            file.WriteLine("");
-            file.WriteLine("");
-
-            file.WriteLine(@"/*******************************************************************************
-   TYPE DEFINITIONS FOR RECORDS
-*******************************************************************************/");
-
-            //We need to identify all the record types used and generate a struct for each one
-            //FIXME the original CANopenNode exporter said how many items used this struct in the comments
-
-=======
-/*
-    This file is part of libEDSsharp.
-
-    libEDSsharp is free software: you can redistribute it and/or modify
-    it under the terms of the GNU General Public License as published by
-    the Free Software Foundation, either version 3 of the License, or
-    (at your option) any later version.
-
-    libEDSsharp is distributed in the hope that it will be useful,
-    but WITHOUT ANY WARRANTY; without even the implied warranty of
-    MERCHANTABILITY or FITNESS FOR A PARTICULAR PURPOSE.  See the
-    GNU General Public License for more details.
-
-    You should have received a copy of the GNU General Public License
-    along with libEDSsharp.  If not, see <http://www.gnu.org/licenses/>.
-
-    Copyright(c) 2016 - 2019 Robin Cornelius <robin.cornelius@gmail.com>
-    based heavily on the files CO_OD.h and CO_OD.c from CANopenNode which are
-    Copyright(c) 2010 - 2016 Janez Paternoster
-*/
-
-using System;
-using System.Collections.Generic;
-using System.Linq;
-using System.Text;
-using System.Text.RegularExpressions;
-using System.Threading.Tasks;
-using System.IO;
-
-
-
-namespace libEDSsharp
-{
-
-    public class CanOpenNodeExporter : IExporter
-    {
-
-        private string folderpath;
-        private string gitVersion;
-        protected EDSsharp eds;
-
-        private int enabledcount = 0;
-
-        Dictionary<UInt32, string> acceptable_canopen_names = new Dictionary<uint, string>();
-
-        //Used for array tracking
-        Dictionary<string, int> au = new Dictionary<string, int>();
-        List<UInt16> openings = new List<UInt16>();
-        List<UInt16> closings = new List<UInt16>();
-
-        private byte maxRXmappingsize = 0;
-        private byte maxTXmappingsize = 0;
-        ODentry maxRXmappingsOD=null;
-        ODentry maxTXmappingsOD=null;
-
-
-        public void prepareCanOpenNames()
-        {
-            acceptable_canopen_names.Add(0x101800, "identity");
-           
-            acceptable_canopen_names.Add(0x140000, "RPDOCommunicationParameter");
-            acceptable_canopen_names.Add(0x160000, "RPDOMappingParameter");
-            acceptable_canopen_names.Add(0x180000, "TPDOCommunicationParameter");
-            acceptable_canopen_names.Add(0x1a0000, "TPDOMappingParameter");
-
-            acceptable_canopen_names.Add(0x100500, "COB_ID_SYNCMessage");
-
-
-
-            acceptable_canopen_names.Add(0x101801, "vendorID");
-            acceptable_canopen_names.Add(0x101802, "productCode");
-            acceptable_canopen_names.Add(0x101803, "revisionNumber");
-            acceptable_canopen_names.Add(0x101804, "serialNumber");
-
-            acceptable_canopen_names.Add(0x120000, "SDOServerParameter");
-            acceptable_canopen_names.Add(0x120001, "COB_IDClientToServer");
-            acceptable_canopen_names.Add(0x120002, "COB_IDServerToClient");
-
-            acceptable_canopen_names.Add(0x128000, "SDOClientParameter");
-            acceptable_canopen_names.Add(0x128001, "COB_IDClientToServer");
-            acceptable_canopen_names.Add(0x128002, "COB_IDServerToClient");
-
-            acceptable_canopen_names.Add(0x102900, "errorBehavior");
-
-        }
-
-
-        public void export(string folderpath, string filename, string gitVersion, EDSsharp eds,string odname)
-        {
-            this.folderpath = folderpath;
-            this.gitVersion = gitVersion;
-            this.eds = eds;
-
-
-            enabledcount = eds.GetNoEnabledObjects();
-
-            prepareCanOpenNames();
-
-            countPDOS();
-
-
-            fixcompatentry();
-
-            prewalkArrays();
-
-            export_h(filename);
-            export_c(filename);
-
-        }
-
-        private void fixcompatentry()
-        {
-            // Handle the TPDO communication parameters in a special way, because of
-            // sizeof(OD_TPDOCommunicationParameter_t) != sizeof(CO_TPDOCommPar_t) in CANopen.c
-            // the existing CO_TPDOCommPar_t has a compatibility entry so we must export one regardless
-            // of if its in the OD or not
-
-            for (UInt16 idx = 0x1800; idx < 0x1900; idx++)
-            {
-                if (ObjectActive(idx))
-                {
-                    ODentry od = eds.ods[idx];
-
-                    if (!od.Containssubindex(0x04))
-                    {
-                        ODentry compatibility = new ODentry("compatibility entry", idx, DataType.UNSIGNED8, "0", EDSsharp.AccessType.ro, PDOMappingType.no, od);
-                        od.subobjects.Add(0x04, compatibility);
-                    }
-                }
-            }
-
-        }
-
-        private void specialarraysearch(UInt16 start, UInt16 end)
-        {
-            UInt16 lowest = 0xffff;
-            UInt16 highest = 0x0000;
-
-            foreach (KeyValuePair<UInt16, ODentry> kvp in eds.ods)
-            {
-
-                if (kvp.Value.prop.CO_disabled == true)
-                    continue;
-
-                if (kvp.Key >= start && kvp.Key <= end)
-                {
-                    if (kvp.Key > highest)
-                        highest = kvp.Key;
-
-                    if (kvp.Key < lowest)
-                        lowest = kvp.Key;
-                }
-            }
-
-            if(lowest!=0xffff && highest!=0x0000)
-            {
-                openings.Add(lowest);
-                closings.Add(highest);
-
-                Console.WriteLine(string.Format("New special array detected start 0x{0:X4} end 0x{1:X4}", lowest, highest));
-            }
-        }
-
-        public bool ObjectActive(UInt16 index)
-        {
-            if (eds.ods.ContainsKey(index))
-            {
-                return !eds.ods[index].prop.CO_disabled;
-            }
-            else return false;
-        }
-
-        protected void prewalkArrays()
-        {
-
-            foreach (KeyValuePair<UInt16, ODentry> kvp in eds.ods)
-            {
-                ODentry od = kvp.Value;
-                if (od.prop.CO_disabled == true)
-                    continue;
-
-                string name = make_cname(od.parameter_name,od);
-                if (au.ContainsKey(name))
-                {
-                    au[name]++;
-                }
-                else
-                {
-                    au[name] = 1;
-                }
-            }
-
-
-            //Handle special arrays
-
-            specialarraysearch(0x1301, 0x1340);
-            specialarraysearch(0x1381, 0x13C0);
-
-
-            //SDO Client parameters
-            specialarraysearch(0x1200, 0x127F);
-            //SDO Server Parameters
-            specialarraysearch(0x1280, 0x12FF);
-
-            //PDO Mappings and configs
-            specialarraysearch(0x1400, 0x15FF);
-            specialarraysearch(0x1600, 0x17FF);
-            specialarraysearch(0x1800, 0x19FF);
-            specialarraysearch(0x1A00, 0x1BFF);
-
-            //now find opening and closing points for these arrays
-            foreach (KeyValuePair<string, int> kvp in au)
-            {
-                if ( kvp.Value > 1)
-                {
-                    string targetname = kvp.Key;
-                    UInt16 lowest=0xffff;
-                    UInt16 highest=0x0000;
-                    foreach (KeyValuePair<UInt16, ODentry> kvp2 in eds.ods)
-                    {
-
-                        string name = make_cname(kvp2.Value.parameter_name,kvp2.Value);
-                        if(name==targetname)
-                        {
-                            if (kvp2.Key > highest)
-                                highest = kvp2.Key;
-
-                            if (kvp2.Key < lowest)
-                                lowest = kvp2.Key;
-                        }
-
-                    }
-
-                    if (!openings.Contains(lowest))
-                    {
-                        openings.Add(lowest);
-                        closings.Add(highest);
-                        Console.WriteLine(string.Format("New array detected start 0x{0:X4} end 0x{1:X4}", lowest, highest));
-                    }
-
-                }
-
-            }
-
-            //Find maximum no entries in a mapping config to define an appropriate array
-            maxRXmappingsize = 0;
-            maxTXmappingsize = 0;
-
-            for (ushort x=0x1600;x<0x1800;x++)
-            {
-                if(ObjectActive(x))
-                {
-                    byte maxcount = EDSsharp.ConvertToByte(eds.ods[x].subobjects[0].defaultvalue);
-
-                    if(maxcount > maxRXmappingsize)
-                    {
-                        maxRXmappingsize = maxcount;
-                        maxRXmappingsOD = eds.ods[x];
-                    }
-                }
-            }
-
-            for (ushort x = 0x1a00; x < 0x1c00; x++)
-            {
-                if (ObjectActive(x))
-                {
-                    byte maxcount = EDSsharp.ConvertToByte(eds.ods[x].subobjects[0].defaultvalue);
-
-                    if (maxcount > maxTXmappingsize)
-                    {
-                        maxTXmappingsize = maxcount;
-                        maxTXmappingsOD = eds.ods[x];
-                    }
-                }
-            }
-        }
-
-        string lastname = "";
-
-        private string print_h_bylocation(string location)
-        {
-
-            StringBuilder sb = new StringBuilder();
-
-            lastname = "";
-
-            foreach (KeyValuePair<UInt16, ODentry> kvp in eds.ods)
-            {
-                ODentry od = kvp.Value;
-
-                if (od.prop.CO_disabled == true || od.prop.CO_storageGroup != location)
-                    continue;
-
-                sb.Append(print_h_entry(od));
-
-            }
-
-            return sb.ToString();
-        }
-
-
-        protected string print_h_entry(ODentry od)
-        {
-            StringBuilder sb = new StringBuilder();
-
-            if (od.Nosubindexes == 0)
-            {
-                string specialarraylength = "";
-                if (od.datatype == DataType.VISIBLE_STRING || od.datatype == DataType.OCTET_STRING || od.datatype == DataType.UNICODE_STRING)
-                {
-
-                    if (od.Lengthofstring == 0)
-                    {
-                         Warnings.AddWarning(string.Format(" Object 0x{0:X4}/{1:X2} A string must have a default value to set the required datasize for canopen node, i have set this to [1] byte to prevent compile errors", od.Index, od.Subindex),Warnings.warning_class.WARNING_STRING);
-                        specialarraylength = "[1]";
-                    }
-                    else
-                    {
-                        specialarraylength = string.Format("[{0}]", od.Lengthofstring);
-                    }
-                }
-
-                sb.AppendLine($"/*{od.Index:X4}      */ {od.datatype.ToString(),-14} {make_cname(od.parameter_name,od)}{specialarraylength};");
-            }
-            else
-            {
-                //fixme why is this not od.datatype?
-                DataType t = eds.Getdatatype(od);
-
-                //If it not a defined type, and it probably is not for a REC, we must generate a name, this is
-                //related to the previous code that generated the actual structures.
-
-                string objecttypewords = "";
-
-                switch (od.objecttype)
-                {
-
-                    case ObjectType.RECORD:
-                        objecttypewords = String.Format("OD_{0}_t", make_cname(od.parameter_name,od));
-                        break;
-                    case ObjectType.ARRAY:
-                        objecttypewords = t.ToString(); //this case is handled by the logic in eds.getdatatype();
-                        break;
-                    default:
-                        objecttypewords = t.ToString();
-                        break;
-                }
-
-                string name = make_cname(od.parameter_name,od);
-                if (au[name] > 1)
-                {
-                    if (lastname == name)
-                        return "";
-
-                    lastname = name;
-                    sb.AppendLine($"/*{od.Index:X4}      */ {objecttypewords,-15} {make_cname(od.parameter_name,od)}[{au[name]}];");
-                }
-                else
-                {
-                    //Don't put sub indexes on record type in h file unless there are multiples of the same
-                    //in which case its not handled here, we need a special case for the predefined special
-                    //values that arrayspecial() checks for, to generate 1 element arrays if needed
-                    if (od.objecttype == ObjectType.RECORD)
-                    {
-                        if (arrayspecial(od.Index, true))
-                        {
-                            sb.AppendLine($"/*{od.Index:X4}      */ {objecttypewords,-15} {make_cname(od.parameter_name,od)}[1];");
-                        }
-                        else
-                        {
-                            sb.AppendLine($"/*{od.Index:X4}      */ {objecttypewords,-15} {make_cname(od.parameter_name,od)};");
-                        }
-                    }
-                    else
-                    {
-                        string specialarraylength = "";
-
-                        if (od.datatype == DataType.VISIBLE_STRING || od.datatype == DataType.OCTET_STRING || od.datatype == DataType.UNICODE_STRING)
-                        {
-                            int maxlength = 0;
-                            foreach (ODentry sub in od.subobjects.Values)
-                            {
-                                if (sub.Lengthofstring> maxlength)
-                                    maxlength = sub.Lengthofstring;
-                            }
-
-                            if (maxlength == 0)
-                            {
-                                 Warnings.AddWarning(string.Format(" Object children of 0x{0:X4} A string must have a default value to set the required datasize for canopen node, i have set this to [1] byte to prevent compile errors", od.Index),Warnings.warning_class.WARNING_STRING);
-                                maxlength = 1;
-                            }
-
-
-                            specialarraylength = string.Format("[{0}]", maxlength);
-                        }
-
-                        sb.AppendLine($"/*{od.Index:X4}      */ {objecttypewords,-15} {make_cname(od.parameter_name,od)}{specialarraylength}[{od.Nosubindexes - 1}];");
-                    }
-                }
-            }
-
-            return sb.ToString();
-        }
-
-        private void addHeader(StreamWriter file)
-        {
-            file.WriteLine(string.Format(
-@"/*******************************************************************************
-    CANopen Object Dictionary definition for CANopenNode v1 to v2
-
-    This file was automatically generated by CANopenEditor {0}
-
-    https://github.com/CANopenNode/CANopenNode
-    https://github.com/CANopenNode/CANopenEditor
-
-    DON'T EDIT THIS FILE MANUALLY !!!!
-*******************************************************************************/", this.gitVersion));
-        }
-
-        private void export_h(string filename)
-        {
-            if (filename == "")
-                filename = "CO_OD";
-
-            StreamWriter file = new StreamWriter(folderpath + Path.DirectorySeparatorChar + filename + ".h");
-
-            file.WriteLine("// clang-format off");
-            addHeader(file);
-
-            file.WriteLine("#ifndef CO_OD_H_");
-            file.WriteLine("#define CO_OD_H_");
-            file.WriteLine("");
-
-            file.WriteLine(@"/*******************************************************************************
-   CANopen DATA TYPES
-*******************************************************************************/
-   typedef bool_t       BOOLEAN;
-   typedef uint8_t      UNSIGNED8;
-   typedef uint16_t     UNSIGNED16;
-   typedef uint32_t     UNSIGNED32;
-   typedef uint64_t     UNSIGNED64;
-   typedef int8_t       INTEGER8;
-   typedef int16_t      INTEGER16;
-   typedef int32_t      INTEGER32;
-   typedef int64_t      INTEGER64;
-   typedef float32_t    REAL32;
-   typedef float64_t    REAL64;
-   typedef char_t       VISIBLE_STRING;
-   typedef oChar_t      OCTET_STRING;
-
-   #ifdef DOMAIN
-   #undef DOMAIN
-   #endif
-
-   typedef domain_t     DOMAIN;
-
-");
-
-            file.WriteLine("/*******************************************************************************");
-            file.WriteLine("   FILE INFO:");
-            file.WriteLine(string.Format("      FileName:     {0}", Path.GetFileName(eds.projectFilename)));
-            file.WriteLine(string.Format("      FileVersion:  {0}", eds.fi.FileVersion));
-            file.WriteLine(string.Format("      CreationTime: {0}", eds.fi.CreationTime));
-            file.WriteLine(string.Format("      CreationDate: {0}", eds.fi.CreationDate));
-            file.WriteLine(string.Format("      CreatedBy:    {0}", eds.fi.CreatedBy));
-            file.WriteLine("*******************************************************************************/");
-            file.WriteLine("");
-            file.WriteLine("");
-
-            file.WriteLine("/*******************************************************************************");
-            file.WriteLine("   DEVICE INFO:");
-            file.WriteLine(string.Format("      VendorName:     {0}", eds.di.VendorName));
-            file.WriteLine(string.Format("      VendorNumber:   {0}", eds.di.VendorNumber));
-            file.WriteLine(string.Format("      ProductName:    {0}", eds.di.ProductName));
-            file.WriteLine(string.Format("      ProductNumber:  {0}", eds.di.ProductNumber));
-            file.WriteLine("*******************************************************************************/");
-            file.WriteLine("");
-            file.WriteLine("");
-
-            file.WriteLine(@"/*******************************************************************************
-   FEATURES
-*******************************************************************************/");
-
-            file.WriteLine(string.Format("  #define CO_NO_SYNC                     {0}   //Associated objects: 1005-1007", noSYNC));
-
-            file.WriteLine(string.Format("  #define CO_NO_EMERGENCY                {0}   //Associated objects: 1014, 1015", noEMCY));
-
-            file.WriteLine(string.Format("  #define CO_NO_TIME                     {0}   //Associated objects: 1012, 1013", noTIME));
-
-            file.WriteLine(string.Format("  #define CO_NO_SDO_SERVER               {0}   //Associated objects: 1200-127F", noSDOservers));
-            file.WriteLine(string.Format("  #define CO_NO_SDO_CLIENT               {0}   //Associated objects: 1280-12FF", noSDOclients));
-
-            file.WriteLine(string.Format("  #define CO_NO_GFC                      {0}   //Associated objects: 1300", noGFC));
-            file.WriteLine(string.Format("  #define CO_NO_SRDO                     {0}   //Associated objects: 1301-1341, 1381-13C0", noSRDO));
-
-            int lssServer = 0;
-            if (eds.di.LSS_Supported == true)
-            {
-                lssServer = 1;
-            }
-            file.WriteLine(string.Format("  #define CO_NO_LSS_SERVER               {0}   //LSS Slave", lssServer));
-            int lssClient = 0;
-            if (eds.di.LSS_Master == true)
-            {
-                lssClient = 1;
-            }
-            file.WriteLine(string.Format("  #define CO_NO_LSS_CLIENT               {0}   //LSS Master", lssClient));
-
-            file.WriteLine(string.Format("  #define CO_NO_RPDO                     {0}   //Associated objects: 14xx, 16xx", noRXpdos));
-            file.WriteLine(string.Format("  #define CO_NO_TPDO                     {0}   //Associated objects: 18xx, 1Axx", noTXpdos));
-
-            bool ismaster = false;
-            if(ObjectActive(0x1f80))
-            {
-                ODentry master = eds.ods[0x1f80];
-
-                // we could do with a cut down function that returns a value rather than a string
-                string meh = formatvaluewithdatatype(master.defaultvalue, master.datatype);
-                meh = meh.Replace("L", "");
-
-                UInt32 NMTStartup = Convert.ToUInt32(meh, 16);
-                if ((NMTStartup & 0x01) == 0x01)
-                    ismaster = true;
-            }
-
-            file.WriteLine(string.Format("  #define CO_NO_NMT_MASTER               {0}", ismaster==true?1:0));
-            file.WriteLine(string.Format("  #define CO_NO_TRACE                    0"));
-            file.WriteLine("");
-            file.WriteLine("");
-            file.WriteLine(@"/*******************************************************************************
-   OBJECT DICTIONARY
-*******************************************************************************/");
-
-            file.WriteLine(string.Format("   #define CO_OD_NoOfElements             {0}", enabledcount));
-            file.WriteLine("");
-            file.WriteLine("");
-
-            file.WriteLine(@"/*******************************************************************************
-   TYPE DEFINITIONS FOR RECORDS
-*******************************************************************************/");
-
-            //We need to identify all the record types used and generate a struct for each one
-            //FIXME the original CANopenNode exporter said how many items used this struct in the comments
-
->>>>>>> ff637a74
-            List<string> structnamelist = new List<string>();
-
-            /* make sure, we have all storage groups */
-            eds.CO_storageGroups.Add("ROM");
-            eds.CO_storageGroups.Add("EEPROM");
-
-            foreach (KeyValuePair<UInt16, ODentry> kvp in eds.ods)
-            {
-                ODentry od = kvp.Value;
-
-                /* make sure, we have all storage groups */
-                eds.CO_storageGroups.Add(od.prop.CO_storageGroup);
-
-                if (od.objecttype != ObjectType.RECORD)
-                    continue;
-
-                string structname = String.Format("OD_{0}_t", make_cname(od.parameter_name,od));
-
-                if (structnamelist.Contains(structname))
-                    continue;
-
-                structnamelist.Add(structname);
-
-                // we need to search the mappings to find the largest or this will not generate correctly
-                // as can opennode only has 1 structure defined for all mappings see #220
-
-                if (kvp.Key>=0x1600 && kvp.Key<0x1800)
-                {
-                    //switch the OD entry to the largest
-                    od = maxRXmappingsOD;
-                }
-
-                if (kvp.Key >= 0x1A00 && kvp.Key < 0x1C00)
-                {
-                    //switch the OD entry to the largest
-                    od = maxTXmappingsOD;
-                }
-
-                List<string> structmemberlist = new List<string>();
-
-                file.WriteLine(string.Format("/*{0:X4}      */ typedef struct {{", kvp.Key));
-                foreach (KeyValuePair<UInt16, ODentry> kvp2 in od.subobjects) // kvp.Value.subobjects)
-                {
-                    string paramaterarrlen = "";
-                    ODentry subod = kvp2.Value;
-
-                    string proposedname = make_cname(subod.parameter_name,subod);
-
-                    int suffix=1;
-                    while (structmemberlist.Contains(proposedname))
-                    {
-                        Warnings.AddWarning(string.Format("STRUCT WARNING; in 0x{0:X4}/{1:X2} Duplicate struct entry name, it has been auto numbered",subod.Index,subod.Subindex),Warnings.warning_class.WARNING_STRUCT);
-                        proposedname = make_cname(subod.parameter_name,subod) + suffix.ToString();
-                        suffix++;
-                    }
-
-                    structmemberlist.Add(proposedname);
-
-                    if (subod.datatype==DataType.VISIBLE_STRING || subod.datatype==DataType.OCTET_STRING)
-                    {
-                        paramaterarrlen = String.Format("[{0}]", subod.Lengthofstring);
-                    }
-
-                    file.WriteLine(string.Format("               {0,-15}{1}{2};", subod.datatype.ToString(), proposedname,paramaterarrlen));
-
-                }
-
-                file.WriteLine(string.Format("               }}              {0};", structname));
-
-            }
-
-
-
-            file.WriteLine(@"
-/*******************************************************************************
-   TYPE DEFINITIONS FOR OBJECT DICTIONARY INDEXES
-
-   some of those are redundant with CO_SDO.h CO_ObjDicId_t <Common CiA301 object
-   dictionary entries>
-*******************************************************************************/");
-
-            //FIXME how can we get rid of that redundancy?
-
-            foreach (KeyValuePair<UInt16, ODentry> kvp in eds.ods)
-            {
-
-                ODentry od = kvp.Value;
-
-                if (od.prop.CO_disabled == true)
-                    continue;
-
-                DataType t = eds.Getdatatype(od);
-
-
-                switch (od.objecttype)
-                {
-                default:
-                    {
-                        file.WriteLine(string.Format("/*{0:X4} */", od.Index));
-                        file.WriteLine(string.Format("        #define {0,-51} 0x{1:X4}", string.Format("OD_{0:X4}_{1}", od.Index, make_cname(od.parameter_name,od)), od.Index, t.ToString()));
-
-                        file.WriteLine("");
-                    }
-                    break;
-
-                case ObjectType.ARRAY:
-                case ObjectType.RECORD:
-                    {
-                        file.WriteLine(string.Format("/*{0:X4} */", od.Index));
-                        file.WriteLine(string.Format("        #define {0,-51} 0x{1:X4}", string.Format("OD_{0:X4}_{1}", od.Index, make_cname(od.parameter_name,od)), od.Index, t.ToString()));
-
-                        file.WriteLine("");
-
-                        //sub indexes
-                        file.WriteLine(string.Format("        #define {0,-51} 0", string.Format("OD_{0:X4}_0_{1}_maxSubIndex", od.Index, make_cname(od.parameter_name,od))));
-
-                        List<string> ODSIs = new List<string>();
-
-                        string ODSIout = "";
-
-                        foreach (KeyValuePair<UInt16, ODentry> kvp2 in od.subobjects)
-                        {
-                            ODentry sub = kvp2.Value;
-
-                            if (kvp2.Key == 0)
-                                continue;
-
-                            string ODSI = string.Format("{0}", string.Format("OD_{0:X4}_{1}_{2}_{3}", od.Index, kvp2.Key, make_cname(od.parameter_name,od), make_cname(sub.parameter_name,sub)));
-
-                            if (ODSIs.Contains(ODSI))
-                            {
-                                continue;
-                            }
-
-                            ODSIs.Add(ODSI);
-
-                            ODSIout += ($"        #define {ODSI,-51} {kvp2.Key}{Environment.NewLine}");
-                        }
-
-                        file.Write(ODSIout);
-                        file.WriteLine("");
-                    }
-                    break;
-                }
-            }
-
-            file.WriteLine(@"/*******************************************************************************
-   STRUCTURES FOR VARIABLES IN DIFFERENT MEMORY LOCATIONS
-*******************************************************************************/
-#define  CO_OD_FIRST_LAST_WORD     0x55 //Any value from 0x01 to 0xFE. If changed, EEPROM will be reinitialized.
-");
-            foreach (string location in eds.CO_storageGroups)
-            {
-                if (location == "Unused")
-                {
-                    continue;
-                }
-
-                file.Write("/***** Structure for ");
-                file.Write(location);
-                file.WriteLine(" variables ********************************************/");
-                file.Write("struct sCO_OD_");
-                file.Write(location);
-                file.Write(@"{
-               UNSIGNED32     FirstWord;
-
-");
-
-                file.Write(print_h_bylocation(location));
-
-                file.WriteLine(@"
-               UNSIGNED32     LastWord;
-};
-");
-            }
-
-            file.WriteLine(@"/***** Declaration of Object Dictionary variables *****************************/");
-
-            foreach (string location in eds.CO_storageGroups)
-            {
-                if (location == "Unused")
-                {
-                    continue;
-                }
-
-                file.Write("extern struct sCO_OD_");
-                file.Write(location);
-                file.Write(" CO_OD_");
-                file.Write(location);
-                file.WriteLine(@";
-");
-            }
-
-file.WriteLine(@"/*******************************************************************************
-   ALIASES FOR OBJECT DICTIONARY VARIABLES
-*******************************************************************************/");
-
-            List<string> constructed_rec_types = new List<string>();
-
-            foreach (KeyValuePair<UInt16, ODentry> kvp in eds.ods)
-            {
-
-
-                ODentry od = kvp.Value;
-
-                if (od.prop.CO_disabled == true)
-                    continue;
-
-                string loc = "CO_OD_" + od.prop.CO_storageGroup;
-
-                DataType t = eds.Getdatatype(od);
-
-
-                switch (od.objecttype)
-                {
-                    default:
-                        {
-                            file.WriteLine(string.Format("/*{0:X4}, Data Type: {1} */", od.Index, t.ToString()));
-                            file.WriteLine(string.Format("        #define {0,-51} 0x{1:X4}", string.Format("OD_{0}_idx", make_cname(od.parameter_name, od)), od.Index, t.ToString()));
-                            file.WriteLine(string.Format("        #define {0,-51} {1}.{2}", string.Format("OD_{0}", make_cname(od.parameter_name,od)), loc, make_cname(od.parameter_name,od)));
-
-                            DataType dt = od.datatype;
-
-                            if (dt == DataType.OCTET_STRING || dt == DataType.VISIBLE_STRING)
-                            {
-                                file.WriteLine(string.Format("        #define {0,-51} {1}", string.Format("ODL_{0}_stringLength", make_cname(od.parameter_name,od)), od.Lengthofstring));
-                            }
-                            file.WriteLine("");
-                        }
-                        break;
-
-                    case ObjectType.ARRAY:
-                        {
-                            DataType dt = od.datatype;
-
-                            file.WriteLine(string.Format("/*{0:X4}, Data Type: {1}, Array[{2}] */", od.Index, t.ToString(), od.Nosubindexes - 1));
-                            file.WriteLine(string.Format("        #define {0,-51} 0x{1:X4}", string.Format("OD_{0}_idx", make_cname(od.parameter_name, od)), od.Index, t.ToString()));
-                            file.WriteLine(string.Format("        #define OD_{0,-48} {1}.{2}", make_cname(od.parameter_name,od), loc, make_cname(od.parameter_name,od)));
-                            file.WriteLine(string.Format("        #define {0,-51} {1}", string.Format("ODL_{0}_arrayLength", make_cname(od.parameter_name,od)), od.Nosubindexes - 1));
-
-
-                            List<string> ODAs = new List<string>();
-
-                            string ODAout = "";
-
-                            foreach (KeyValuePair<UInt16, ODentry> kvp2 in od.subobjects)
-                            {
-                                ODentry sub = kvp2.Value;
-
-                                if (kvp2.Key == 0)
-                                    continue;
-
-                                string ODA = string.Format("{0}", string.Format("ODA_{0}_{1}", make_cname(od.parameter_name,od), make_cname(sub.parameter_name,sub)));
-
-                                if (ODAs.Contains(ODA))
-                                {
-                                    continue;
-                                }
-
-                                ODAs.Add(ODA);
-
-                                //Arrays do not have a size in the raw CO objects, Records do
-                                //so offset by one
-                                if (od.objecttype == ObjectType.ARRAY)
-                                {
-                                    ODAout += ($"        #define {string.Format("ODA_{0}_{1}", make_cname(od.parameter_name,od), make_cname(sub.parameter_name,sub)),-51} {kvp2.Key - 1}{Environment.NewLine}");
-                                }
-                                else
-                                {
-                                    ODAout += ($"        #define {string.Format("ODA_{0}_{1}", make_cname(od.parameter_name,od), make_cname(sub.parameter_name,sub)),-51} {kvp2.Key}{Environment.NewLine}");
-                                }
-                            }
-
-                            file.Write(ODAout);
-                            file.WriteLine("");
-                        }
-                        break;
-
-                    case ObjectType.RECORD:
-                        {
-                            string rectype = make_cname(od.parameter_name,od);
-
-                            if (!constructed_rec_types.Contains(rectype))
-                            {
-                                file.WriteLine(string.Format("/*{0:X4}, Data Type: {1}_t */", od.Index, rectype));
-                                file.WriteLine(string.Format("        #define {0,-51} 0x{1:X4}", string.Format("OD_{0}_idx", make_cname(od.parameter_name, od)), od.Index, t.ToString()));
-                                file.WriteLine(string.Format("        #define {0,-51} {1}.{2}", string.Format("OD_{0}", rectype), loc, rectype));
-                                constructed_rec_types.Add(rectype);
-                                file.WriteLine("");
-                            }
-
-                        }
-                        break;
-                }
-            }
-            file.WriteLine("#endif");
-            file.WriteLine("// clang-format on");
-            file.Close();
-
-        }
-
-        private void export_c(string filename)
-        {
-            if (filename == "")
-                filename =  "CO_OD";
-            StreamWriter file = new StreamWriter(folderpath + Path.DirectorySeparatorChar + filename + ".c");
-
-            file.WriteLine("// clang-format off");
-            addHeader(file);
-            file.WriteLine(@"// For CANopenNode V2 users, C macro `CO_VERSION_MAJOR=2` has to be added to project options
-#ifndef CO_VERSION_MAJOR
- #include ""CO_driver.h""
- #include """ + Path.GetFileNameWithoutExtension(filename) + @".h""
- #include ""CO_SDO.h""
-#elif CO_VERSION_MAJOR < 4
- #include ""301/CO_driver.h""
- #include """ + Path.GetFileNameWithoutExtension(filename) + @".h""
- #include ""301/CO_SDOserver.h""
-#else
- #error This Object dictionary is not compatible with CANopenNode v4.0 and up!
-#endif
-
-/*******************************************************************************
-   DEFINITION AND INITIALIZATION OF OBJECT DICTIONARY VARIABLES
-*******************************************************************************/
-
-");
-            foreach (string location in eds.CO_storageGroups)
-            {
-                if (location == "Unused")
-                {
-                    continue;
-                }
-
-                file.Write("/***** Definition for ");
-                file.Write(location);
-                file.WriteLine(" variables *******************************************/");
-                file.Write("struct sCO_OD_");
-                file.Write(location);
-                file.Write(" CO_OD_");
-                file.Write(location);
-                file.Write(@" = {
-           CO_OD_FIRST_LAST_WORD,
-
-");
-
-                file.Write(export_OD_def_array(location));
-
-                file.WriteLine(@"
-           CO_OD_FIRST_LAST_WORD,
-};
-
-");
-            }
-
-
-            file.WriteLine(@"
-
-/*******************************************************************************
-   STRUCTURES FOR RECORD TYPE OBJECTS
-*******************************************************************************/
-
-");
-
-            file.Write(export_record_types());
-
-            file.Write(@"/*******************************************************************************
-   OBJECT DICTIONARY
-*******************************************************************************/
-const CO_OD_entry_t CO_OD[CO_OD_NoOfElements] = {
-");
-
-            file.Write(write_od());
-
-            file.WriteLine("};");
-            file.WriteLine("// clang-format on");
-
-            file.Close();
-        }
-
-        bool arrayspecialcase = false;
-        int arrayspecialcasecount = 0;
-
-        string write_od()
-        {
-
-            StringBuilder returndata = new StringBuilder();
-
-            foreach (KeyValuePair<UInt16, ODentry> kvp in eds.ods)
-            {
-
-                ODentry od = kvp.Value;
-
-                if (od.prop.CO_disabled == true)
-                    continue;
-
-                returndata.Append(write_od_line(od));
-
-
-            }
-
-            return returndata.ToString();
-        }
-
-        protected string write_od_line(ODentry od)
-        {
-            StringBuilder sb = new StringBuilder();
-
-            string loc = "CO_OD_" + od.prop.CO_storageGroup;
-
-            byte flags = getflags(od);
-
-            int datasize = od.objecttype == ObjectType.RECORD ? 0 : (int)Math.Ceiling((double)od.Sizeofdatatype() / (double)8.0);
-  
-            string array = "";
-
-            //only needed for array objects
-            if (od.objecttype == ObjectType.ARRAY && od.Nosubindexes > 0)
-                array = string.Format("[0]");
-
-
-            if (arrayspecial(od.Index, true))
-            {
-                arrayspecialcase = true;
-                arrayspecialcasecount = 0;
-            }
-
-            if (arrayspecialcase)
-            {
-                array = string.Format("[{0}]", arrayspecialcasecount);
-                arrayspecialcasecount++;
-            }
-
-            //Arrays and Recs have 1 less subindex than actually present in the od.subobjects
-            int nosubindexs = od.Nosubindexes;
-            if (od.objecttype == ObjectType.ARRAY || od.objecttype == ObjectType.RECORD)
-            {
-                if (nosubindexs > 0)
-                    nosubindexs--;
-            }
-
-            //Arrays really should obey the max subindex parameter not the physical number of elements
-            if (od.objecttype == ObjectType.ARRAY)
-            {
-                if ((od.Getmaxsubindex() != nosubindexs))
-                {
-                    if (od.Index != 0x1003 && od.Index != 0x1011)//ignore 0x1003, it is a special case as per CANopen specs, and ignore 0x1011 CANopenNode uses special sub indexes for eeprom resets
-                    {
-                         Warnings.AddWarning(String.Format("Subindex discrepancy on object 0x{0:X4} arraysize: {1} vs max sub-index: {2}", od.Index, nosubindexs, od.Getmaxsubindex()));
-                    }
-
-                    //0x1003 is a special case for CANopenNode
-                    //SubIndex 0 will probably be 0 for no errors
-                    //so we cannot read that to determine max subindex size, which is required to set up CANopenNode so we leave it alone here
-                    //as its already set to subod.count
-                    if (od.Index != 0x1003)
-                    {
-                        nosubindexs = od.Getmaxsubindex();
-                    }
-                }
-            }
-
-            string pdata; //CO_OD_entry_t pData generator
-
-            if (od.objecttype == ObjectType.RECORD)
-            {
-
-                pdata = string.Format("&OD_record{0:X4}", od.Index);
-            }
-            else
-            {
-                pdata = string.Format("&{0}.{1}{2}", loc, make_cname(od.parameter_name,od), array);
-            }
-
-            if ((od.objecttype == ObjectType.VAR || od.objecttype == ObjectType.ARRAY) && od.datatype == DataType.DOMAIN)
-            {
-                //NB domain MUST have a data pointer of 0, can open node requires this and makes checks
-                //against null to determine this is a DOMAIN type.
-                pdata = "0";
-            }
-
-            sb.AppendLine($"{{0x{od.Index:X4}, 0x{nosubindexs:X2}, 0x{flags:X2}, {datasize,2:#0}, (void*){pdata}}},");
-
-            if (arrayspecial(od.Index, false))
-            {
-                arrayspecialcase = false;
-            }
-
-            return sb.ToString();
-        }
-
-        /// <summary>
-        /// Get the CANopenNode specific flags, these flags are used internally in CANopenNode to determine details about the object variable
-        /// </summary>
-        /// <param name="od">An odentry to access</param>
-        /// <returns>byte containing the flag value</returns>
-        public byte getflags(ODentry od)
-        {
-            byte flags = 0;
-            byte mapping = 0; //mapping flags, if pdo is enabled
-
-            //aways return 0 for REC objects as CO_OD_getDataPointer() uses this to pickup the details
-            if (od.objecttype == ObjectType.RECORD)
-                return 0;
-
-            switch((od.parent == null ? od : od.parent).prop.CO_storageGroup.ToUpper())
-            {
-                case "ROM":
-                    flags = 0x01;
-                    break;
-
-                case "RAM":
-                    flags = 0x02;
-                    break;
-
-                case "EEPROM":
-                default:
-                    flags = 0x03;
-                    break;
-            }
-
-            /* some exceptions for rwr/rww. Those are entries that are always r/w via SDO transfer,
-             * but can only be read -or- written via PDO */
-            if (od.accesstype == EDSsharp.AccessType.ro
-                || od.accesstype == EDSsharp.AccessType.rw
-                || od.accesstype == EDSsharp.AccessType.rwr
-                || od.accesstype == EDSsharp.AccessType.rww
-                || od.accesstype == EDSsharp.AccessType.@const)
-            {
-                /* SDO server may read from the variable */
-                flags |= 0x04;
-
-                if (od.accesstype != EDSsharp.AccessType.rww)
-                {
-                    /* Variable is mappable for TPDO  */
-                    mapping |= 0x20;
-                }
-            }
-            if (od.accesstype == EDSsharp.AccessType.wo
-                || od.accesstype == EDSsharp.AccessType.rw
-                || od.accesstype == EDSsharp.AccessType.rwr
-                || od.accesstype == EDSsharp.AccessType.rww)
-            {
-                /* SDO server may write to the variable */
-                flags |= 0x08;
-
-                if (od.accesstype != EDSsharp.AccessType.rwr)
-                {
-                    /* Variable is mappable for RPDO */
-                    mapping |= 0x10;
-                }
-            }
-
-            if (od.Index == 0x1003)
-            {
-                /* SDO server may write to the variable */
-                flags |= 0x08;
-            }
-
-            switch (od.PDOtype)
-            {
-                case libEDSsharp.PDOMappingType.RPDO: mapping |= 0x10; break;
-                case libEDSsharp.PDOMappingType.TPDO: mapping |= 0x20; break;
-                case libEDSsharp.PDOMappingType.optional: mapping |= 0x30; break;
-            }
-
-            if (od.PDOMapping)
-            {
-                flags |= mapping;
-            }
-
-            if(od.prop.CO_flagsPDO)
-            {
-              /* If variable is mapped to any PDO, then  is automatically send, if variable its value */
-              flags |=0x40;
-            }
-
-            int datasize = (int)Math.Ceiling((double)od.Sizeofdatatype() / (double)8.0);
-
-            if (datasize > 1)
-            {
-                if (od.datatype == DataType.VISIBLE_STRING ||
-                    od.datatype == DataType.OCTET_STRING)
-                {
-                    //#149 VISIBLE_STRING and OCTET_STRING are an arrays of 8 bit values, either VISIBLE_CHAR or UNSIGNED8
-                    //and therefor are NOT multi-byte
-                }
-                else
-                {
-                    /* variable is a multi-byte value */
-                    flags |= 0x80;
-                }
-            }
-
-            return flags;
-        }
-
-        string formatvaluewithdatatype(string defaultvalue, DataType dt, bool fixstring=false)
-        {
-            try
-            {
-                int nobase = 10;
-                bool nodeidreplace = false;
-                
-
-                if (defaultvalue == null || defaultvalue == "")
-                {
-                    //No default value, we better supply one for sensible data types
-                    if (dt == DataType.VISIBLE_STRING ||
-                        dt == DataType.OCTET_STRING ||
-                        dt == DataType.UNKNOWN ||
-                        dt == DataType.UNICODE_STRING)
-                    {
-
-                        if (fixstring == true)
-                            return "'X'";
-
-                        return "";
-                    }
-
-                    Console.WriteLine("Warning assuming a 0 default");
-                    defaultvalue = "0";
-                }
-
-                if (defaultvalue.Contains("$NODEID"))
-                {
-                    defaultvalue = defaultvalue.Replace("$NODEID", "");
-                    defaultvalue = defaultvalue.Replace("+", "");
-                    defaultvalue = defaultvalue.Trim();
-                    nodeidreplace = true;
-                }
-
-                String pat = @"^0[xX][0-9a-fA-FL]+";
-
-                Regex r = new Regex(pat, RegexOptions.IgnoreCase);
-                Match m = r.Match(defaultvalue);
-                if (m.Success)
-                {
-                    nobase = 16;
-                    defaultvalue = defaultvalue.Replace("L", "");
-                }
-
-                pat = @"^0[0-7]+";
-                r = new Regex(pat, RegexOptions.IgnoreCase);
-                m = r.Match(defaultvalue);
-                if (m.Success)
-                {
-                    nobase = 8;
-                }
-
-                if (nodeidreplace)
-                {
-                    UInt32 data = Convert.ToUInt32(defaultvalue.Trim(), nobase);
-                    data += eds.NodeID;
-                    defaultvalue = string.Format("0x{0:X}", data);
-                    nobase = 16;
-                }
-
-
-                switch (dt)
-                {
-                    case DataType.UNSIGNED24:
-                    case DataType.UNSIGNED32:
-                        return String.Format("0x{0:X4}L", Convert.ToUInt32(defaultvalue, nobase));
-
-                    case DataType.INTEGER24:
-                    case DataType.INTEGER32:
-                        return String.Format("0x{0:X4}L", Convert.ToInt32(defaultvalue, nobase));
-
-                    case DataType.REAL32:
-                    case DataType.REAL64:
-                        return (String.Format("{0}", defaultvalue));
-
-
-                    //fix me this looks wrong
-                    case DataType.UNICODE_STRING:
-                        return (String.Format("'{0}'", defaultvalue));
-
-                    case DataType.VISIBLE_STRING:
-                    {
-
-                        ASCIIEncoding a = new ASCIIEncoding();
-                        string unescape = StringUnescape.Unescape(defaultvalue);
-                        char[] chars = unescape.ToCharArray();
-
-                        string array = "{";
-
-                        foreach (char c in chars)
-                        {
-
-                            array += "'" + StringUnescape.Escape(c) + "', ";
-                        }
-
-                        array = array.Substring(0, array.Length - 2);
-
-                        array += "}";
-                        return array;
-
-                    }
-
-
-                    case DataType.OCTET_STRING:
-                    {
-                        string[] bits = defaultvalue.Split(' ');
-                        string octet = "{";
-                        foreach (string s in bits)
-                        {
-                            octet += formatvaluewithdatatype(s, DataType.UNSIGNED8);
-
-                            if (!object.ReferenceEquals(s, bits.Last()))
-                            {
-                                octet += ", ";
-                            }
-                        }
-                        octet += "}";
-                        return octet;
-                    }
-
-                    case DataType.INTEGER8:
-                        return String.Format("0x{0:X1}", Convert.ToSByte(defaultvalue, nobase));
-
-                    case DataType.INTEGER16:
-                        return String.Format("0x{0:X2}", Convert.ToInt16(defaultvalue, nobase));
-
-                    case DataType.UNSIGNED8:
-                        return String.Format("0x{0:X1}L", Convert.ToByte(defaultvalue, nobase));
-
-                    case DataType.UNSIGNED16:
-                        return String.Format("0x{0:X2}", Convert.ToUInt16(defaultvalue, nobase));
-
-                    case DataType.INTEGER64:
-                        return String.Format("0x{0:X8}L", Convert.ToInt64(defaultvalue, nobase));
-
-                    case DataType.UNSIGNED64:
-                        return String.Format("0x{0:X8}L", Convert.ToUInt64(defaultvalue, nobase));
-
-                    case DataType.TIME_DIFFERENCE:
-                    case DataType.TIME_OF_DAY:
-                        return String.Format("{{{0}}}", Convert.ToUInt64(defaultvalue, nobase));
-
-                    default:
-                        return (String.Format("{0:X}", defaultvalue));
-
-                }
-            }
-            catch(Exception)
-            {
-                 Warnings.AddWarning(String.Format("Error converting value {0} to type {1}", defaultvalue, dt.ToString()),Warnings.warning_class.WARNING_BUILD);
-                return "";
-            }
-        }
-
-        public static string ParseString(string input)
-        {
-            var provider = new Microsoft.CSharp.CSharpCodeProvider();
-            var parameters = new System.CodeDom.Compiler.CompilerParameters()
-            {
-                GenerateExecutable = false,
-                GenerateInMemory = true,
-            };
-
-            var code = @"
-        namespace Tmp
-        {
-            public class TmpClass
-            {
-                public static string GetValue()
-                {
-                    return """ + input + @""";
-                }
-            }
-        }";
-
-            var compileResult = provider.CompileAssemblyFromSource(parameters, code);
-
-            if (compileResult.Errors.HasErrors)
-            {
-                throw new ArgumentException(compileResult.Errors.Cast<System.CodeDom.Compiler.CompilerError>().First(e => !e.IsWarning).ErrorText);
-            }
-
-            var asmb = compileResult.CompiledAssembly;
-            var method = asmb.GetType("Tmp.TmpClass").GetMethod("GetValue");
-
-            return method.Invoke(null, null) as string;
-        }
-
-       protected string make_cname(string name,ODentry entry)
-       {
-            if (name == null)
-                return null;
-
-            if (name == "")
-                return "";
-
-           Regex splitter = new Regex(@"[\W]+");
-
-           //string[] bits = Regex.Split(name,@"[\W]+");
-           var bits = splitter.Split(name).Where(s => s != String.Empty);
-
-           string output = "";
-
-           char lastchar = ' ';
-           foreach (string s in bits)
-           {
-               if(Char.IsUpper(lastchar) && Char.IsUpper(s.First()))
-                    output+="_";
-
-                if (s.Length > 1)
-                {
-                    output += char.ToUpper(s[0]) + s.Substring(1);
-                }
-                else
-                {
-                    output += s;
-                }
-
-                if(output.Length>0)
-                    lastchar = output.Last();
-
-           }
-
-            if (output.Length > 1)
-            {
-                if (Char.IsLower(output[1]))
-                    output = Char.ToLowerInvariant(output[0]) + output.Substring(1);
-            }
-            else
-                output = output.ToLowerInvariant(); //single character
-
-
-            UInt32 key = (UInt32)((entry.Index << 8) + entry.Subindex );
-
-            if ((entry.Index >= 0x1200) && (entry.Index < 0x1280))
-                key = (UInt32)((0x1200 << 8) + entry.Subindex);
-
-            if ((entry.Index >= 0x1280) && (entry.Index < 0x1300))
-                key = (UInt32)((0x1280 << 8) + entry.Subindex);
-
-            if ((entry.Index >= 0x1400) && (entry.Index < 0x1600))
-                key = (UInt32)((0x1400 <<8) + entry.Subindex);
-
-            if ((entry.Index >= 0x1600) && (entry.Index < 0x1800))
-                key = (UInt32)((0x1600 << 8) + entry.Subindex);
-
-            if ((entry.Index >= 0x1800) && (entry.Index < 0x1a00))
-                key = (UInt32)((0x1800 << 8) + entry.Subindex);
-
-            if ((entry.Index >= 0x1a00) && (entry.Index < 0x1c00))
-                key = (UInt32)((0x1a00 << 8) + entry.Subindex);
-
-            if (acceptable_canopen_names.ContainsKey(key) && !(entry.parent != null && entry.Subindex == 0))
-            {
-                string newname = acceptable_canopen_names[key];
-                if (output != newname)
-                 Warnings.AddWarning(string.Format("Warning: index 0x{0:X4}/{1:X2} correcting name for CanOpenNode compatibility from {2} to {3}", entry.Index, entry.Subindex, output, newname),Warnings.warning_class.WARNING_RENAME);
-                output = newname;
-            }
-
-            return output;
-        }
-
-        /// <summary>
-        /// Export the record type objects in the CO_OD.c file
-        /// </summary>
-        /// <returns>string</returns>
-        protected string export_record_types()
-        {
-            StringBuilder returndata = new StringBuilder();
-
-            bool arrayopen = false;
-            int arrayindex = 0;
-
-            foreach (KeyValuePair<UInt16, ODentry> kvp in eds.ods)
-            {
-                ODentry od = kvp.Value;
-
-                if (od.objecttype != ObjectType.RECORD)
-                    continue;
-
-                if (od.prop.CO_disabled == true)
-                    continue;
-
-                int count = od.subobjects.Count; //don't include index
-
-                if(od.Index>=0x1400 && od.Index<0x1600)
-                {
-                    //what is this doing for us?
-                    //count = 3; //CANopenNode Fudging. Its only 3 parameters for RX PDOS in the c code despite being a PDO_COMMUNICATION_PARAMETER
-                }
-
-                returndata.AppendLine($"/*0x{od.Index:X4}*/ const CO_OD_entryRecord_t OD_record{od.Index:X4}[{count}] = {{");
-
-                string arrayaccess = "";
-
-                if (arrayspecial(od.Index, true) || arrayopen)
-                {
-                    arrayaccess = string.Format("[{0}]",arrayindex);
-                    arrayindex++;
-                    arrayopen = true;
-                }
-
-                foreach (KeyValuePair<UInt16, ODentry> kvpsub in od.subobjects)
-                {
-                    returndata.Append(export_one_record_type(kvpsub.Value,arrayaccess));
-                }
-
-                if (arrayspecial(od.Index, false))
-                {
-                    arrayindex=0;
-                    arrayopen = false;
-                }
-
-                returndata.AppendLine($"}};{Environment.NewLine}");
-            }
-
-            return returndata.ToString();
-        }
-
-        /// <summary>
-        /// Exports a sub object line in a record object
-        /// </summary>
-        /// <param name="sub">sub ODentry object to export</param>
-        /// <param name="arrayaccess">string forming current array level or empty string for none</param>
-        /// <returns>string forming one line of CO_OD.c record objects</returns>
-        protected string export_one_record_type(ODentry sub,string arrayaccess)
-        {
-
-            if (sub == null || sub.parent == null)
-                return "";
-
-            StringBuilder sb = new StringBuilder();
-
-            string cname = make_cname(sub.parent.parameter_name,sub.parent);
-
-            string subcname = make_cname(sub.parameter_name,sub);
-            int datasize = (int)Math.Ceiling((double)sub.Sizeofdatatype() / (double)8.0);
-
-            if (sub.datatype != DataType.DOMAIN)
-            {
-                sb.AppendLine($"           {{(void*)&{"CO_OD_" + sub.parent.prop.CO_storageGroup}.{cname}{arrayaccess}.{subcname}, 0x{getflags(sub):X2}, 0x{datasize:X} }},");
-            }
-            else
-            {
-                //Domain type MUST have its data pointer set to 0 for CANopenNode
-                sb.AppendLine($"           {{(void*)0, 0x{getflags(sub):X2}, 0x{datasize:X} }},");
-            }
-
-            return sb.ToString();
-        }
-
-
-        int noTXpdos = 0;
-        int noRXpdos = 0;
-        int noSDOclients = 0;
-        int noSDOservers = 0;
-        int distTXpdo = 0;
-        int distRXpdo = 0;
-        int noSYNC = 0;
-        int noEMCY = 0;
-        int noTIME = 0;
-        int noGFC = 0;
-        int noSRDO = 0;
-
-        void countPDOS()
-        {
-            noRXpdos = 0;
-            noTXpdos = 0;
-
-            //feature tests for default CanOpenNode build
-            //if you have a custom CanOpen.c then you may not require all these features
-
-            //check the SYNC feature
-            int checkfeature = 0;
-            if (ObjectActive(0x1005))
-                checkfeature++;
-            if (ObjectActive(0x1006))
-                checkfeature++;
-            if (ObjectActive(0x1007))
-                checkfeature++;
-            if (ObjectActive(0x1019))
-                checkfeature++;
-            if (checkfeature == 4)
-            {
-                noSYNC = 1;
-            }
-            else
-            {
-                 Warnings.AddWarning("BUILD WARNING, required objects for SYNC are not present 0x1005,0x1006,0x1007,0x1019",Warnings.warning_class.WARNING_BUILD);
-            }
-
-            //EMCY
-            checkfeature = 0;
-            if (ObjectActive(0x1003))
-                checkfeature++;
-            if (ObjectActive(0x1014))
-                checkfeature++;
-            if (ObjectActive(0x1015))
-                checkfeature++;
-            if (checkfeature == 3)
-            {
-                noEMCY = 1;
-            }
-            else
-            {
-                 Warnings.AddWarning("BUILD WARNING, required objects for EMCY are not present 0x1003,0x1014,0x1015",Warnings.warning_class.WARNING_BUILD);
-            }
-
-            //TIME
-            if (ObjectActive(0x1012))
-            {
-                noTIME = 1;
-            }
-            else
-            {
-               //TIME is optional
-            }
-
-            //NMT CLIENT
-            checkfeature = 0;
-            if (ObjectActive(0x1f80))
-                checkfeature ++;
-            if (ObjectActive(0x1029))
-                checkfeature ++;
-            if (ObjectActive(0x1017))
-                checkfeature ++;
-            if (ObjectActive(0x1001))
-                checkfeature ++;
-            if (checkfeature == 4)
-            {
-                //NMT Client is not optional
-            }
-            else
-            {
-                Warnings.AddWarning("BUILD WARNING, required objects for NMT Client are not present 0x1f80,0x1029,0x1017,0x1001",Warnings.warning_class.WARNING_BUILD);
-            }
-
-            foreach (KeyValuePair<UInt16, ODentry> kvp in eds.ods)
-            {
-                UInt16 index = kvp.Key;
-
-                if (kvp.Value.prop.CO_disabled == true)
-                    continue;
-
-                if (index >= 0x1400 && index < 0x1600)
-                {
-                    noRXpdos++;
-                    distRXpdo = index - 0x1400;
-                }
-
-                if (index >= 0x1800 && index < 0x1A00)
-                {
-                    noTXpdos++;
-                    distTXpdo = index - 0x1800;
-                }
-
-                if((index & 0xFF80) == 0x1200)
-                {
-                    noSDOservers++;
-                }
-
-                if ((index & 0xFF80) == 0x1280)
-                {
-                    noSDOclients++;
-                }
-
-                if (index == 0x1300)
-                    noGFC = 1;
-
-                if (index >= 0x1301 && index <= 0x1340)
-                    noSRDO++;
-            }
-        }
-
-        bool arrayspecial(UInt16 index, bool open)
-        {
-
-            if (open)
-            {
-
-                if (openings.Contains(index))
-                    return true;
-            }
-            else
-            {
-
-                if (closings.Contains(index))
-                    return true;
-            }
-
-            return false;
-        }
-
-
-        string export_OD_def_array(string location)
-        {
-
-            StringBuilder sb = new StringBuilder();
-
-            foreach (KeyValuePair<UInt16, ODentry> kvp in eds.ods)
-            {
-                ODentry od = kvp.Value;
-
-                if (od.prop.CO_disabled == true || od.prop.CO_storageGroup != location)
-                    continue;
-
-                if (od.Nosubindexes == 0)
-                {
-                    sb.AppendLine($"/*{od.Index:X4}*/ {formatvaluewithdatatype(od.defaultvalue, od.datatype,true)},");
-                }
-                else
-                {
-                    if (arrayspecial(od.Index, true))
-                    {
-                        sb.AppendFormat("/*{0:X4}*/ {{{{", od.Index);
-                    }
-                    else
-                    {
-                        sb.AppendFormat("/*{0:X4}*/ {{", od.Index);
-                    }
-
-                    foreach (KeyValuePair<UInt16, ODentry> kvp2 in od.subobjects)
-                    {
-                        ODentry sub = kvp2.Value;
-
-                        DataType dt = sub.datatype;
-
-                        if ((od.objecttype==ObjectType.ARRAY) && kvp2.Key == 0)
-                            continue;
-
-                        sb.Append(formatvaluewithdatatype(sub.defaultvalue, dt,true));
-
-                        if (od.subobjects.Keys.Last() != kvp2.Key)
-                            sb.Append(", ");
-                    }
-
-                    if (arrayspecial(od.Index, false))
-                    {
-                        sb.AppendLine("}},");
-                    }
-                    else
-                    {
-                        sb.AppendLine("},");
-                    }
-                }
-            }
-
-            return sb.ToString();
-        }
-    }
-
-
-
-
-   
-
-}
+/*
+    This file is part of libEDSsharp.
+
+    libEDSsharp is free software: you can redistribute it and/or modify
+    it under the terms of the GNU General Public License as published by
+    the Free Software Foundation, either version 3 of the License, or
+    (at your option) any later version.
+
+    libEDSsharp is distributed in the hope that it will be useful,
+    but WITHOUT ANY WARRANTY; without even the implied warranty of
+    MERCHANTABILITY or FITNESS FOR A PARTICULAR PURPOSE.  See the
+    GNU General Public License for more details.
+
+    You should have received a copy of the GNU General Public License
+    along with libEDSsharp.  If not, see <http://www.gnu.org/licenses/>.
+
+    Copyright(c) 2016 - 2019 Robin Cornelius <robin.cornelius@gmail.com>
+    based heavily on the files CO_OD.h and CO_OD.c from CANopenNode which are
+    Copyright(c) 2010 - 2016 Janez Paternoster
+*/
+
+using System;
+using System.Collections.Generic;
+using System.Linq;
+using System.Text;
+using System.Text.RegularExpressions;
+using System.Threading.Tasks;
+using System.IO;
+
+
+
+namespace libEDSsharp
+{
+
+    public class CanOpenNodeExporter : IExporter
+    {
+
+        private string folderpath;
+        private string gitVersion;
+        protected EDSsharp eds;
+
+        private int enabledcount = 0;
+
+        Dictionary<UInt32, string> acceptable_canopen_names = new Dictionary<uint, string>();
+
+        //Used for array tracking
+        Dictionary<string, int> au = new Dictionary<string, int>();
+        List<UInt16> openings = new List<UInt16>();
+        List<UInt16> closings = new List<UInt16>();
+
+        private byte maxRXmappingsize = 0;
+        private byte maxTXmappingsize = 0;
+        ODentry maxRXmappingsOD=null;
+        ODentry maxTXmappingsOD=null;
+
+
+        public void prepareCanOpenNames()
+        {
+            acceptable_canopen_names.Add(0x101800, "identity");
+           
+            acceptable_canopen_names.Add(0x140000, "RPDOCommunicationParameter");
+            acceptable_canopen_names.Add(0x160000, "RPDOMappingParameter");
+            acceptable_canopen_names.Add(0x180000, "TPDOCommunicationParameter");
+            acceptable_canopen_names.Add(0x1a0000, "TPDOMappingParameter");
+
+            acceptable_canopen_names.Add(0x100500, "COB_ID_SYNCMessage");
+
+
+
+            acceptable_canopen_names.Add(0x101801, "vendorID");
+            acceptable_canopen_names.Add(0x101802, "productCode");
+            acceptable_canopen_names.Add(0x101803, "revisionNumber");
+            acceptable_canopen_names.Add(0x101804, "serialNumber");
+
+            acceptable_canopen_names.Add(0x120000, "SDOServerParameter");
+            acceptable_canopen_names.Add(0x120001, "COB_IDClientToServer");
+            acceptable_canopen_names.Add(0x120002, "COB_IDServerToClient");
+
+            acceptable_canopen_names.Add(0x128000, "SDOClientParameter");
+            acceptable_canopen_names.Add(0x128001, "COB_IDClientToServer");
+            acceptable_canopen_names.Add(0x128002, "COB_IDServerToClient");
+
+            acceptable_canopen_names.Add(0x102900, "errorBehavior");
+
+        }
+
+
+        public void export(string folderpath, string filename, string gitVersion, EDSsharp eds,string odname)
+        {
+            this.folderpath = folderpath;
+            this.gitVersion = gitVersion;
+            this.eds = eds;
+
+
+            enabledcount = eds.GetNoEnabledObjects();
+
+            prepareCanOpenNames();
+
+            countPDOS();
+
+
+            fixcompatentry();
+
+            prewalkArrays();
+
+            export_h(filename);
+            export_c(filename);
+
+        }
+
+        private void fixcompatentry()
+        {
+            // Handle the TPDO communication parameters in a special way, because of
+            // sizeof(OD_TPDOCommunicationParameter_t) != sizeof(CO_TPDOCommPar_t) in CANopen.c
+            // the existing CO_TPDOCommPar_t has a compatibility entry so we must export one regardless
+            // of if its in the OD or not
+
+            for (UInt16 idx = 0x1800; idx < 0x1900; idx++)
+            {
+                if (ObjectActive(idx))
+                {
+                    ODentry od = eds.ods[idx];
+
+                    if (!od.Containssubindex(0x04))
+                    {
+                        ODentry compatibility = new ODentry("compatibility entry", idx, DataType.UNSIGNED8, "0", EDSsharp.AccessType.ro, PDOMappingType.no, od);
+                        od.subobjects.Add(0x04, compatibility);
+                    }
+                }
+            }
+
+        }
+
+        private void specialarraysearch(UInt16 start, UInt16 end)
+        {
+            UInt16 lowest = 0xffff;
+            UInt16 highest = 0x0000;
+
+            foreach (KeyValuePair<UInt16, ODentry> kvp in eds.ods)
+            {
+
+                if (kvp.Value.prop.CO_disabled == true)
+                    continue;
+
+                if (kvp.Key >= start && kvp.Key <= end)
+                {
+                    if (kvp.Key > highest)
+                        highest = kvp.Key;
+
+                    if (kvp.Key < lowest)
+                        lowest = kvp.Key;
+                }
+            }
+
+            if(lowest!=0xffff && highest!=0x0000)
+            {
+                openings.Add(lowest);
+                closings.Add(highest);
+
+                Console.WriteLine(string.Format("New special array detected start 0x{0:X4} end 0x{1:X4}", lowest, highest));
+            }
+        }
+
+        public bool ObjectActive(UInt16 index)
+        {
+            if (eds.ods.ContainsKey(index))
+            {
+                return !eds.ods[index].prop.CO_disabled;
+            }
+            else return false;
+        }
+
+        protected void prewalkArrays()
+        {
+
+            foreach (KeyValuePair<UInt16, ODentry> kvp in eds.ods)
+            {
+                ODentry od = kvp.Value;
+                if (od.prop.CO_disabled == true)
+                    continue;
+
+                string name = make_cname(od.parameter_name,od);
+                if (au.ContainsKey(name))
+                {
+                    au[name]++;
+                }
+                else
+                {
+                    au[name] = 1;
+                }
+            }
+
+
+            //Handle special arrays
+
+            specialarraysearch(0x1301, 0x1340);
+            specialarraysearch(0x1381, 0x13C0);
+
+
+            //SDO Client parameters
+            specialarraysearch(0x1200, 0x127F);
+            //SDO Server Parameters
+            specialarraysearch(0x1280, 0x12FF);
+
+            //PDO Mappings and configs
+            specialarraysearch(0x1400, 0x15FF);
+            specialarraysearch(0x1600, 0x17FF);
+            specialarraysearch(0x1800, 0x19FF);
+            specialarraysearch(0x1A00, 0x1BFF);
+
+            //now find opening and closing points for these arrays
+            foreach (KeyValuePair<string, int> kvp in au)
+            {
+                if ( kvp.Value > 1)
+                {
+                    string targetname = kvp.Key;
+                    UInt16 lowest=0xffff;
+                    UInt16 highest=0x0000;
+                    foreach (KeyValuePair<UInt16, ODentry> kvp2 in eds.ods)
+                    {
+
+                        string name = make_cname(kvp2.Value.parameter_name,kvp2.Value);
+                        if(name==targetname)
+                        {
+                            if (kvp2.Key > highest)
+                                highest = kvp2.Key;
+
+                            if (kvp2.Key < lowest)
+                                lowest = kvp2.Key;
+                        }
+
+                    }
+
+                    if (!openings.Contains(lowest))
+                    {
+                        openings.Add(lowest);
+                        closings.Add(highest);
+                        Console.WriteLine(string.Format("New array detected start 0x{0:X4} end 0x{1:X4}", lowest, highest));
+                    }
+
+                }
+
+            }
+
+            //Find maximum no entries in a mapping config to define an appropriate array
+            maxRXmappingsize = 0;
+            maxTXmappingsize = 0;
+
+            for (ushort x=0x1600;x<0x1800;x++)
+            {
+                if(ObjectActive(x))
+                {
+                    byte maxcount = EDSsharp.ConvertToByte(eds.ods[x].subobjects[0].defaultvalue);
+
+                    if(maxcount > maxRXmappingsize)
+                    {
+                        maxRXmappingsize = maxcount;
+                        maxRXmappingsOD = eds.ods[x];
+                    }
+                }
+            }
+
+            for (ushort x = 0x1a00; x < 0x1c00; x++)
+            {
+                if (ObjectActive(x))
+                {
+                    byte maxcount = EDSsharp.ConvertToByte(eds.ods[x].subobjects[0].defaultvalue);
+
+                    if (maxcount > maxTXmappingsize)
+                    {
+                        maxTXmappingsize = maxcount;
+                        maxTXmappingsOD = eds.ods[x];
+                    }
+                }
+            }
+        }
+
+        string lastname = "";
+
+        private string print_h_bylocation(string location)
+        {
+
+            StringBuilder sb = new StringBuilder();
+
+            lastname = "";
+
+            foreach (KeyValuePair<UInt16, ODentry> kvp in eds.ods)
+            {
+                ODentry od = kvp.Value;
+
+                if (od.prop.CO_disabled == true || od.prop.CO_storageGroup != location)
+                    continue;
+
+                sb.Append(print_h_entry(od));
+
+            }
+
+            return sb.ToString();
+        }
+
+
+        protected string print_h_entry(ODentry od)
+        {
+            StringBuilder sb = new StringBuilder();
+
+            if (od.Nosubindexes == 0)
+            {
+                string specialarraylength = "";
+                if (od.datatype == DataType.VISIBLE_STRING || od.datatype == DataType.OCTET_STRING || od.datatype == DataType.UNICODE_STRING)
+                {
+
+                    if (od.Lengthofstring == 0)
+                    {
+                         Warnings.AddWarning(string.Format(" Object 0x{0:X4}/{1:X2} A string must have a default value to set the required datasize for canopen node, i have set this to [1] byte to prevent compile errors", od.Index, od.Subindex),Warnings.warning_class.WARNING_STRING);
+                        specialarraylength = "[1]";
+                    }
+                    else
+                    {
+                        specialarraylength = string.Format("[{0}]", od.Lengthofstring);
+                    }
+                }
+
+                sb.AppendLine($"/*{od.Index:X4}      */ {od.datatype.ToString(),-14} {make_cname(od.parameter_name,od)}{specialarraylength};");
+            }
+            else
+            {
+                //fixme why is this not od.datatype?
+                DataType t = eds.Getdatatype(od);
+
+                //If it not a defined type, and it probably is not for a REC, we must generate a name, this is
+                //related to the previous code that generated the actual structures.
+
+                string objecttypewords = "";
+
+                switch (od.objecttype)
+                {
+
+                    case ObjectType.RECORD:
+                        objecttypewords = String.Format("OD_{0}_t", make_cname(od.parameter_name,od));
+                        break;
+                    case ObjectType.ARRAY:
+                        objecttypewords = t.ToString(); //this case is handled by the logic in eds.getdatatype();
+                        break;
+                    default:
+                        objecttypewords = t.ToString();
+                        break;
+                }
+
+                string name = make_cname(od.parameter_name,od);
+                if (au[name] > 1)
+                {
+                    if (lastname == name)
+                        return "";
+
+                    lastname = name;
+                    sb.AppendLine($"/*{od.Index:X4}      */ {objecttypewords,-15} {make_cname(od.parameter_name,od)}[{au[name]}];");
+                }
+                else
+                {
+                    //Don't put sub indexes on record type in h file unless there are multiples of the same
+                    //in which case its not handled here, we need a special case for the predefined special
+                    //values that arrayspecial() checks for, to generate 1 element arrays if needed
+                    if (od.objecttype == ObjectType.RECORD)
+                    {
+                        if (arrayspecial(od.Index, true))
+                        {
+                            sb.AppendLine($"/*{od.Index:X4}      */ {objecttypewords,-15} {make_cname(od.parameter_name,od)}[1];");
+                        }
+                        else
+                        {
+                            sb.AppendLine($"/*{od.Index:X4}      */ {objecttypewords,-15} {make_cname(od.parameter_name,od)};");
+                        }
+                    }
+                    else
+                    {
+                        string specialarraylength = "";
+
+                        if (od.datatype == DataType.VISIBLE_STRING || od.datatype == DataType.OCTET_STRING || od.datatype == DataType.UNICODE_STRING)
+                        {
+                            int maxlength = 0;
+                            foreach (ODentry sub in od.subobjects.Values)
+                            {
+                                if (sub.Lengthofstring> maxlength)
+                                    maxlength = sub.Lengthofstring;
+                            }
+
+                            if (maxlength == 0)
+                            {
+                                 Warnings.AddWarning(string.Format(" Object children of 0x{0:X4} A string must have a default value to set the required datasize for canopen node, i have set this to [1] byte to prevent compile errors", od.Index),Warnings.warning_class.WARNING_STRING);
+                                maxlength = 1;
+                            }
+
+
+                            specialarraylength = string.Format("[{0}]", maxlength);
+                        }
+
+                        sb.AppendLine($"/*{od.Index:X4}      */ {objecttypewords,-15} {make_cname(od.parameter_name,od)}{specialarraylength}[{od.Nosubindexes - 1}];");
+                    }
+                }
+            }
+
+            return sb.ToString();
+        }
+
+        private void addHeader(StreamWriter file)
+        {
+            file.WriteLine(string.Format(
+@"/*******************************************************************************
+    CANopen Object Dictionary definition for CANopenNode v1 to v2
+
+    This file was automatically generated by CANopenEditor {0}
+
+    https://github.com/CANopenNode/CANopenNode
+    https://github.com/CANopenNode/CANopenEditor
+
+    DON'T EDIT THIS FILE MANUALLY !!!!
+*******************************************************************************/", this.gitVersion));
+        }
+
+        private void export_h(string filename)
+        {
+            if (filename == "")
+                filename = "CO_OD";
+
+            StreamWriter file = new StreamWriter(folderpath + Path.DirectorySeparatorChar + filename + ".h");
+
+            file.WriteLine("// clang-format off");
+            addHeader(file);
+
+            file.WriteLine("#ifndef CO_OD_H_");
+            file.WriteLine("#define CO_OD_H_");
+            file.WriteLine("");
+
+            file.WriteLine(@"/*******************************************************************************
+   CANopen DATA TYPES
+*******************************************************************************/
+   typedef bool_t       BOOLEAN;
+   typedef uint8_t      UNSIGNED8;
+   typedef uint16_t     UNSIGNED16;
+   typedef uint32_t     UNSIGNED32;
+   typedef uint64_t     UNSIGNED64;
+   typedef int8_t       INTEGER8;
+   typedef int16_t      INTEGER16;
+   typedef int32_t      INTEGER32;
+   typedef int64_t      INTEGER64;
+   typedef float32_t    REAL32;
+   typedef float64_t    REAL64;
+   typedef char_t       VISIBLE_STRING;
+   typedef oChar_t      OCTET_STRING;
+
+   #ifdef DOMAIN
+   #undef DOMAIN
+   #endif
+
+   typedef domain_t     DOMAIN;
+
+");
+
+            file.WriteLine("/*******************************************************************************");
+            file.WriteLine("   FILE INFO:");
+            file.WriteLine(string.Format("      FileName:     {0}", Path.GetFileName(eds.projectFilename)));
+            file.WriteLine(string.Format("      FileVersion:  {0}", eds.fi.FileVersion));
+            file.WriteLine(string.Format("      CreationTime: {0}", eds.fi.CreationTime));
+            file.WriteLine(string.Format("      CreationDate: {0}", eds.fi.CreationDate));
+            file.WriteLine(string.Format("      CreatedBy:    {0}", eds.fi.CreatedBy));
+            file.WriteLine("*******************************************************************************/");
+            file.WriteLine("");
+            file.WriteLine("");
+
+            file.WriteLine("/*******************************************************************************");
+            file.WriteLine("   DEVICE INFO:");
+            file.WriteLine(string.Format("      VendorName:     {0}", eds.di.VendorName));
+            file.WriteLine(string.Format("      VendorNumber:   {0}", eds.di.VendorNumber));
+            file.WriteLine(string.Format("      ProductName:    {0}", eds.di.ProductName));
+            file.WriteLine(string.Format("      ProductNumber:  {0}", eds.di.ProductNumber));
+            file.WriteLine("*******************************************************************************/");
+            file.WriteLine("");
+            file.WriteLine("");
+
+            file.WriteLine(@"/*******************************************************************************
+   FEATURES
+*******************************************************************************/");
+
+            file.WriteLine(string.Format("  #define CO_NO_SYNC                     {0}   //Associated objects: 1005-1007", noSYNC));
+
+            file.WriteLine(string.Format("  #define CO_NO_EMERGENCY                {0}   //Associated objects: 1014, 1015", noEMCY));
+
+            file.WriteLine(string.Format("  #define CO_NO_TIME                     {0}   //Associated objects: 1012, 1013", noTIME));
+
+            file.WriteLine(string.Format("  #define CO_NO_SDO_SERVER               {0}   //Associated objects: 1200-127F", noSDOservers));
+            file.WriteLine(string.Format("  #define CO_NO_SDO_CLIENT               {0}   //Associated objects: 1280-12FF", noSDOclients));
+
+            file.WriteLine(string.Format("  #define CO_NO_GFC                      {0}   //Associated objects: 1300", noGFC));
+            file.WriteLine(string.Format("  #define CO_NO_SRDO                     {0}   //Associated objects: 1301-1341, 1381-13C0", noSRDO));
+
+            int lssServer = 0;
+            if (eds.di.LSS_Supported == true)
+            {
+                lssServer = 1;
+            }
+            file.WriteLine(string.Format("  #define CO_NO_LSS_SERVER               {0}   //LSS Slave", lssServer));
+            int lssClient = 0;
+            if (eds.di.LSS_Master == true)
+            {
+                lssClient = 1;
+            }
+            file.WriteLine(string.Format("  #define CO_NO_LSS_CLIENT               {0}   //LSS Master", lssClient));
+
+            file.WriteLine(string.Format("  #define CO_NO_RPDO                     {0}   //Associated objects: 14xx, 16xx", noRXpdos));
+            file.WriteLine(string.Format("  #define CO_NO_TPDO                     {0}   //Associated objects: 18xx, 1Axx", noTXpdos));
+
+            bool ismaster = false;
+            if(ObjectActive(0x1f80))
+            {
+                ODentry master = eds.ods[0x1f80];
+
+                // we could do with a cut down function that returns a value rather than a string
+                string meh = formatvaluewithdatatype(master.defaultvalue, master.datatype);
+                meh = meh.Replace("L", "");
+
+                UInt32 NMTStartup = Convert.ToUInt32(meh, 16);
+                if ((NMTStartup & 0x01) == 0x01)
+                    ismaster = true;
+            }
+
+            file.WriteLine(string.Format("  #define CO_NO_NMT_MASTER               {0}", ismaster==true?1:0));
+            file.WriteLine(string.Format("  #define CO_NO_TRACE                    0"));
+            file.WriteLine("");
+            file.WriteLine("");
+            file.WriteLine(@"/*******************************************************************************
+   OBJECT DICTIONARY
+*******************************************************************************/");
+
+            file.WriteLine(string.Format("   #define CO_OD_NoOfElements             {0}", enabledcount));
+            file.WriteLine("");
+            file.WriteLine("");
+
+            file.WriteLine(@"/*******************************************************************************
+   TYPE DEFINITIONS FOR RECORDS
+*******************************************************************************/");
+
+            //We need to identify all the record types used and generate a struct for each one
+            //FIXME the original CANopenNode exporter said how many items used this struct in the comments
+
+            List<string> structnamelist = new List<string>();
+
+            /* make sure, we have all storage groups */
+            eds.CO_storageGroups.Add("ROM");
+            eds.CO_storageGroups.Add("EEPROM");
+
+            foreach (KeyValuePair<UInt16, ODentry> kvp in eds.ods)
+            {
+                ODentry od = kvp.Value;
+
+                /* make sure, we have all storage groups */
+                eds.CO_storageGroups.Add(od.prop.CO_storageGroup);
+
+                if (od.objecttype != ObjectType.RECORD)
+                    continue;
+
+                string structname = String.Format("OD_{0}_t", make_cname(od.parameter_name,od));
+
+                if (structnamelist.Contains(structname))
+                    continue;
+
+                structnamelist.Add(structname);
+
+                // we need to search the mappings to find the largest or this will not generate correctly
+                // as can opennode only has 1 structure defined for all mappings see #220
+
+                if (kvp.Key>=0x1600 && kvp.Key<0x1800)
+                {
+                    //switch the OD entry to the largest
+                    od = maxRXmappingsOD;
+                }
+
+                if (kvp.Key >= 0x1A00 && kvp.Key < 0x1C00)
+                {
+                    //switch the OD entry to the largest
+                    od = maxTXmappingsOD;
+                }
+
+                List<string> structmemberlist = new List<string>();
+
+                file.WriteLine(string.Format("/*{0:X4}      */ typedef struct {{", kvp.Key));
+                foreach (KeyValuePair<UInt16, ODentry> kvp2 in od.subobjects) // kvp.Value.subobjects)
+                {
+                    string paramaterarrlen = "";
+                    ODentry subod = kvp2.Value;
+
+                    string proposedname = make_cname(subod.parameter_name,subod);
+
+                    int suffix=1;
+                    while (structmemberlist.Contains(proposedname))
+                    {
+                        Warnings.AddWarning(string.Format("STRUCT WARNING; in 0x{0:X4}/{1:X2} Duplicate struct entry name, it has been auto numbered",subod.Index,subod.Subindex),Warnings.warning_class.WARNING_STRUCT);
+                        proposedname = make_cname(subod.parameter_name,subod) + suffix.ToString();
+                        suffix++;
+                    }
+
+                    structmemberlist.Add(proposedname);
+
+                    if (subod.datatype==DataType.VISIBLE_STRING || subod.datatype==DataType.OCTET_STRING)
+                    {
+                        paramaterarrlen = String.Format("[{0}]", subod.Lengthofstring);
+                    }
+
+                    file.WriteLine(string.Format("               {0,-15}{1}{2};", subod.datatype.ToString(), proposedname,paramaterarrlen));
+
+                }
+
+                file.WriteLine(string.Format("               }}              {0};", structname));
+
+            }
+
+
+
+            file.WriteLine(@"
+/*******************************************************************************
+   TYPE DEFINITIONS FOR OBJECT DICTIONARY INDEXES
+
+   some of those are redundant with CO_SDO.h CO_ObjDicId_t <Common CiA301 object
+   dictionary entries>
+*******************************************************************************/");
+
+            //FIXME how can we get rid of that redundancy?
+
+            foreach (KeyValuePair<UInt16, ODentry> kvp in eds.ods)
+            {
+
+                ODentry od = kvp.Value;
+
+                if (od.prop.CO_disabled == true)
+                    continue;
+
+                DataType t = eds.Getdatatype(od);
+
+
+                switch (od.objecttype)
+                {
+                default:
+                    {
+                        file.WriteLine(string.Format("/*{0:X4} */", od.Index));
+                        file.WriteLine(string.Format("        #define {0,-51} 0x{1:X4}", string.Format("OD_{0:X4}_{1}", od.Index, make_cname(od.parameter_name,od)), od.Index, t.ToString()));
+
+                        file.WriteLine("");
+                    }
+                    break;
+
+                case ObjectType.ARRAY:
+                case ObjectType.RECORD:
+                    {
+                        file.WriteLine(string.Format("/*{0:X4} */", od.Index));
+                        file.WriteLine(string.Format("        #define {0,-51} 0x{1:X4}", string.Format("OD_{0:X4}_{1}", od.Index, make_cname(od.parameter_name,od)), od.Index, t.ToString()));
+
+                        file.WriteLine("");
+
+                        //sub indexes
+                        file.WriteLine(string.Format("        #define {0,-51} 0", string.Format("OD_{0:X4}_0_{1}_maxSubIndex", od.Index, make_cname(od.parameter_name,od))));
+
+                        List<string> ODSIs = new List<string>();
+
+                        string ODSIout = "";
+
+                        foreach (KeyValuePair<UInt16, ODentry> kvp2 in od.subobjects)
+                        {
+                            ODentry sub = kvp2.Value;
+
+                            if (kvp2.Key == 0)
+                                continue;
+
+                            string ODSI = string.Format("{0}", string.Format("OD_{0:X4}_{1}_{2}_{3}", od.Index, kvp2.Key, make_cname(od.parameter_name,od), make_cname(sub.parameter_name,sub)));
+
+                            if (ODSIs.Contains(ODSI))
+                            {
+                                continue;
+                            }
+
+                            ODSIs.Add(ODSI);
+
+                            ODSIout += ($"        #define {ODSI,-51} {kvp2.Key}{Environment.NewLine}");
+                        }
+
+                        file.Write(ODSIout);
+                        file.WriteLine("");
+                    }
+                    break;
+                }
+            }
+
+            file.WriteLine(@"/*******************************************************************************
+   STRUCTURES FOR VARIABLES IN DIFFERENT MEMORY LOCATIONS
+*******************************************************************************/
+#define  CO_OD_FIRST_LAST_WORD     0x55 //Any value from 0x01 to 0xFE. If changed, EEPROM will be reinitialized.
+");
+            foreach (string location in eds.CO_storageGroups)
+            {
+                if (location == "Unused")
+                {
+                    continue;
+                }
+
+                file.Write("/***** Structure for ");
+                file.Write(location);
+                file.WriteLine(" variables ********************************************/");
+                file.Write("struct sCO_OD_");
+                file.Write(location);
+                file.Write(@"{
+               UNSIGNED32     FirstWord;
+
+");
+
+                file.Write(print_h_bylocation(location));
+
+                file.WriteLine(@"
+               UNSIGNED32     LastWord;
+};
+");
+            }
+
+            file.WriteLine(@"/***** Declaration of Object Dictionary variables *****************************/");
+
+            foreach (string location in eds.CO_storageGroups)
+            {
+                if (location == "Unused")
+                {
+                    continue;
+                }
+
+                file.Write("extern struct sCO_OD_");
+                file.Write(location);
+                file.Write(" CO_OD_");
+                file.Write(location);
+                file.WriteLine(@";
+");
+            }
+
+file.WriteLine(@"/*******************************************************************************
+   ALIASES FOR OBJECT DICTIONARY VARIABLES
+*******************************************************************************/");
+
+            List<string> constructed_rec_types = new List<string>();
+
+            foreach (KeyValuePair<UInt16, ODentry> kvp in eds.ods)
+            {
+
+
+                ODentry od = kvp.Value;
+
+                if (od.prop.CO_disabled == true)
+                    continue;
+
+                string loc = "CO_OD_" + od.prop.CO_storageGroup;
+
+                DataType t = eds.Getdatatype(od);
+
+
+                switch (od.objecttype)
+                {
+                    default:
+                        {
+                            file.WriteLine(string.Format("/*{0:X4}, Data Type: {1} */", od.Index, t.ToString()));
+                            file.WriteLine(string.Format("        #define {0,-51} 0x{1:X4}", string.Format("OD_{0}_idx", make_cname(od.parameter_name, od)), od.Index, t.ToString()));
+                            file.WriteLine(string.Format("        #define {0,-51} {1}.{2}", string.Format("OD_{0}", make_cname(od.parameter_name,od)), loc, make_cname(od.parameter_name,od)));
+
+                            DataType dt = od.datatype;
+
+                            if (dt == DataType.OCTET_STRING || dt == DataType.VISIBLE_STRING)
+                            {
+                                file.WriteLine(string.Format("        #define {0,-51} {1}", string.Format("ODL_{0}_stringLength", make_cname(od.parameter_name,od)), od.Lengthofstring));
+                            }
+                            file.WriteLine("");
+                        }
+                        break;
+
+                    case ObjectType.ARRAY:
+                        {
+                            DataType dt = od.datatype;
+
+                            file.WriteLine(string.Format("/*{0:X4}, Data Type: {1}, Array[{2}] */", od.Index, t.ToString(), od.Nosubindexes - 1));
+                            file.WriteLine(string.Format("        #define {0,-51} 0x{1:X4}", string.Format("OD_{0}_idx", make_cname(od.parameter_name, od)), od.Index, t.ToString()));
+                            file.WriteLine(string.Format("        #define OD_{0,-48} {1}.{2}", make_cname(od.parameter_name,od), loc, make_cname(od.parameter_name,od)));
+                            file.WriteLine(string.Format("        #define {0,-51} {1}", string.Format("ODL_{0}_arrayLength", make_cname(od.parameter_name,od)), od.Nosubindexes - 1));
+
+
+                            List<string> ODAs = new List<string>();
+
+                            string ODAout = "";
+
+                            foreach (KeyValuePair<UInt16, ODentry> kvp2 in od.subobjects)
+                            {
+                                ODentry sub = kvp2.Value;
+
+                                if (kvp2.Key == 0)
+                                    continue;
+
+                                string ODA = string.Format("{0}", string.Format("ODA_{0}_{1}", make_cname(od.parameter_name,od), make_cname(sub.parameter_name,sub)));
+
+                                if (ODAs.Contains(ODA))
+                                {
+                                    continue;
+                                }
+
+                                ODAs.Add(ODA);
+
+                                //Arrays do not have a size in the raw CO objects, Records do
+                                //so offset by one
+                                if (od.objecttype == ObjectType.ARRAY)
+                                {
+                                    ODAout += ($"        #define {string.Format("ODA_{0}_{1}", make_cname(od.parameter_name,od), make_cname(sub.parameter_name,sub)),-51} {kvp2.Key - 1}{Environment.NewLine}");
+                                }
+                                else
+                                {
+                                    ODAout += ($"        #define {string.Format("ODA_{0}_{1}", make_cname(od.parameter_name,od), make_cname(sub.parameter_name,sub)),-51} {kvp2.Key}{Environment.NewLine}");
+                                }
+                            }
+
+                            file.Write(ODAout);
+                            file.WriteLine("");
+                        }
+                        break;
+
+                    case ObjectType.RECORD:
+                        {
+                            string rectype = make_cname(od.parameter_name,od);
+
+                            if (!constructed_rec_types.Contains(rectype))
+                            {
+                                file.WriteLine(string.Format("/*{0:X4}, Data Type: {1}_t */", od.Index, rectype));
+                                file.WriteLine(string.Format("        #define {0,-51} 0x{1:X4}", string.Format("OD_{0}_idx", make_cname(od.parameter_name, od)), od.Index, t.ToString()));
+                                file.WriteLine(string.Format("        #define {0,-51} {1}.{2}", string.Format("OD_{0}", rectype), loc, rectype));
+                                constructed_rec_types.Add(rectype);
+                                file.WriteLine("");
+                            }
+
+                        }
+                        break;
+                }
+            }
+            file.WriteLine("#endif");
+            file.WriteLine("// clang-format on");
+            file.Close();
+
+        }
+
+        private void export_c(string filename)
+        {
+            if (filename == "")
+                filename =  "CO_OD";
+            StreamWriter file = new StreamWriter(folderpath + Path.DirectorySeparatorChar + filename + ".c");
+
+            file.WriteLine("// clang-format off");
+            addHeader(file);
+            file.WriteLine(@"// For CANopenNode V2 users, C macro `CO_VERSION_MAJOR=2` has to be added to project options
+#ifndef CO_VERSION_MAJOR
+ #include ""CO_driver.h""
+ #include """ + Path.GetFileNameWithoutExtension(filename) + @".h""
+ #include ""CO_SDO.h""
+#elif CO_VERSION_MAJOR < 4
+ #include ""301/CO_driver.h""
+ #include """ + Path.GetFileNameWithoutExtension(filename) + @".h""
+ #include ""301/CO_SDOserver.h""
+#else
+ #error This Object dictionary is not compatible with CANopenNode v4.0 and up!
+#endif
+
+/*******************************************************************************
+   DEFINITION AND INITIALIZATION OF OBJECT DICTIONARY VARIABLES
+*******************************************************************************/
+
+");
+            foreach (string location in eds.CO_storageGroups)
+            {
+                if (location == "Unused")
+                {
+                    continue;
+                }
+
+                file.Write("/***** Definition for ");
+                file.Write(location);
+                file.WriteLine(" variables *******************************************/");
+                file.Write("struct sCO_OD_");
+                file.Write(location);
+                file.Write(" CO_OD_");
+                file.Write(location);
+                file.Write(@" = {
+           CO_OD_FIRST_LAST_WORD,
+
+");
+
+                file.Write(export_OD_def_array(location));
+
+                file.WriteLine(@"
+           CO_OD_FIRST_LAST_WORD,
+};
+
+");
+            }
+
+
+            file.WriteLine(@"
+
+/*******************************************************************************
+   STRUCTURES FOR RECORD TYPE OBJECTS
+*******************************************************************************/
+
+");
+
+            file.Write(export_record_types());
+
+            file.Write(@"/*******************************************************************************
+   OBJECT DICTIONARY
+*******************************************************************************/
+const CO_OD_entry_t CO_OD[CO_OD_NoOfElements] = {
+");
+
+            file.Write(write_od());
+
+            file.WriteLine("};");
+            file.WriteLine("// clang-format on");
+
+            file.Close();
+        }
+
+        bool arrayspecialcase = false;
+        int arrayspecialcasecount = 0;
+
+        string write_od()
+        {
+
+            StringBuilder returndata = new StringBuilder();
+
+            foreach (KeyValuePair<UInt16, ODentry> kvp in eds.ods)
+            {
+
+                ODentry od = kvp.Value;
+
+                if (od.prop.CO_disabled == true)
+                    continue;
+
+                returndata.Append(write_od_line(od));
+
+
+            }
+
+            return returndata.ToString();
+        }
+
+        protected string write_od_line(ODentry od)
+        {
+            StringBuilder sb = new StringBuilder();
+
+            string loc = "CO_OD_" + od.prop.CO_storageGroup;
+
+            byte flags = getflags(od);
+
+            int datasize = od.objecttype == ObjectType.RECORD ? 0 : (int)Math.Ceiling((double)od.Sizeofdatatype() / (double)8.0);
+  
+            string array = "";
+
+            //only needed for array objects
+            if (od.objecttype == ObjectType.ARRAY && od.Nosubindexes > 0)
+                array = string.Format("[0]");
+
+
+            if (arrayspecial(od.Index, true))
+            {
+                arrayspecialcase = true;
+                arrayspecialcasecount = 0;
+            }
+
+            if (arrayspecialcase)
+            {
+                array = string.Format("[{0}]", arrayspecialcasecount);
+                arrayspecialcasecount++;
+            }
+
+            //Arrays and Recs have 1 less subindex than actually present in the od.subobjects
+            int nosubindexs = od.Nosubindexes;
+            if (od.objecttype == ObjectType.ARRAY || od.objecttype == ObjectType.RECORD)
+            {
+                if (nosubindexs > 0)
+                    nosubindexs--;
+            }
+
+            //Arrays really should obey the max subindex parameter not the physical number of elements
+            if (od.objecttype == ObjectType.ARRAY)
+            {
+                if ((od.Getmaxsubindex() != nosubindexs))
+                {
+                    if (od.Index != 0x1003 && od.Index != 0x1011)//ignore 0x1003, it is a special case as per CANopen specs, and ignore 0x1011 CANopenNode uses special sub indexes for eeprom resets
+                    {
+                         Warnings.AddWarning(String.Format("Subindex discrepancy on object 0x{0:X4} arraysize: {1} vs max sub-index: {2}", od.Index, nosubindexs, od.Getmaxsubindex()));
+                    }
+
+                    //0x1003 is a special case for CANopenNode
+                    //SubIndex 0 will probably be 0 for no errors
+                    //so we cannot read that to determine max subindex size, which is required to set up CANopenNode so we leave it alone here
+                    //as its already set to subod.count
+                    if (od.Index != 0x1003)
+                    {
+                        nosubindexs = od.Getmaxsubindex();
+                    }
+                }
+            }
+
+            string pdata; //CO_OD_entry_t pData generator
+
+            if (od.objecttype == ObjectType.RECORD)
+            {
+
+                pdata = string.Format("&OD_record{0:X4}", od.Index);
+            }
+            else
+            {
+                pdata = string.Format("&{0}.{1}{2}", loc, make_cname(od.parameter_name,od), array);
+            }
+
+            if ((od.objecttype == ObjectType.VAR || od.objecttype == ObjectType.ARRAY) && od.datatype == DataType.DOMAIN)
+            {
+                //NB domain MUST have a data pointer of 0, can open node requires this and makes checks
+                //against null to determine this is a DOMAIN type.
+                pdata = "0";
+            }
+
+            sb.AppendLine($"{{0x{od.Index:X4}, 0x{nosubindexs:X2}, 0x{flags:X2}, {datasize,2:#0}, (void*){pdata}}},");
+
+            if (arrayspecial(od.Index, false))
+            {
+                arrayspecialcase = false;
+            }
+
+            return sb.ToString();
+        }
+
+        /// <summary>
+        /// Get the CANopenNode specific flags, these flags are used internally in CANopenNode to determine details about the object variable
+        /// </summary>
+        /// <param name="od">An odentry to access</param>
+        /// <returns>byte containing the flag value</returns>
+        public byte getflags(ODentry od)
+        {
+            byte flags = 0;
+            byte mapping = 0; //mapping flags, if pdo is enabled
+
+            //aways return 0 for REC objects as CO_OD_getDataPointer() uses this to pickup the details
+            if (od.objecttype == ObjectType.RECORD)
+                return 0;
+
+            switch((od.parent == null ? od : od.parent).prop.CO_storageGroup.ToUpper())
+            {
+                case "ROM":
+                    flags = 0x01;
+                    break;
+
+                case "RAM":
+                    flags = 0x02;
+                    break;
+
+                case "EEPROM":
+                default:
+                    flags = 0x03;
+                    break;
+            }
+
+            /* some exceptions for rwr/rww. Those are entries that are always r/w via SDO transfer,
+             * but can only be read -or- written via PDO */
+            if (od.accesstype == EDSsharp.AccessType.ro
+                || od.accesstype == EDSsharp.AccessType.rw
+                || od.accesstype == EDSsharp.AccessType.rwr
+                || od.accesstype == EDSsharp.AccessType.rww
+                || od.accesstype == EDSsharp.AccessType.@const)
+            {
+                /* SDO server may read from the variable */
+                flags |= 0x04;
+
+                if (od.accesstype != EDSsharp.AccessType.rww)
+                {
+                    /* Variable is mappable for TPDO  */
+                    mapping |= 0x20;
+                }
+            }
+            if (od.accesstype == EDSsharp.AccessType.wo
+                || od.accesstype == EDSsharp.AccessType.rw
+                || od.accesstype == EDSsharp.AccessType.rwr
+                || od.accesstype == EDSsharp.AccessType.rww)
+            {
+                /* SDO server may write to the variable */
+                flags |= 0x08;
+
+                if (od.accesstype != EDSsharp.AccessType.rwr)
+                {
+                    /* Variable is mappable for RPDO */
+                    mapping |= 0x10;
+                }
+            }
+
+            if (od.Index == 0x1003)
+            {
+                /* SDO server may write to the variable */
+                flags |= 0x08;
+            }
+
+            switch (od.PDOtype)
+            {
+                case libEDSsharp.PDOMappingType.RPDO: mapping |= 0x10; break;
+                case libEDSsharp.PDOMappingType.TPDO: mapping |= 0x20; break;
+                case libEDSsharp.PDOMappingType.optional: mapping |= 0x30; break;
+            }
+
+            if (od.PDOMapping)
+            {
+                flags |= mapping;
+            }
+
+            if(od.prop.CO_flagsPDO)
+            {
+              /* If variable is mapped to any PDO, then  is automatically send, if variable its value */
+              flags |=0x40;
+            }
+
+            int datasize = (int)Math.Ceiling((double)od.Sizeofdatatype() / (double)8.0);
+
+            if (datasize > 1)
+            {
+                if (od.datatype == DataType.VISIBLE_STRING ||
+                    od.datatype == DataType.OCTET_STRING)
+                {
+                    //#149 VISIBLE_STRING and OCTET_STRING are an arrays of 8 bit values, either VISIBLE_CHAR or UNSIGNED8
+                    //and therefor are NOT multi-byte
+                }
+                else
+                {
+                    /* variable is a multi-byte value */
+                    flags |= 0x80;
+                }
+            }
+
+            return flags;
+        }
+
+        string formatvaluewithdatatype(string defaultvalue, DataType dt, bool fixstring=false)
+        {
+            try
+            {
+                int nobase = 10;
+                bool nodeidreplace = false;
+                
+
+                if (defaultvalue == null || defaultvalue == "")
+                {
+                    //No default value, we better supply one for sensible data types
+                    if (dt == DataType.VISIBLE_STRING ||
+                        dt == DataType.OCTET_STRING ||
+                        dt == DataType.UNKNOWN ||
+                        dt == DataType.UNICODE_STRING)
+                    {
+
+                        if (fixstring == true)
+                            return "'X'";
+
+                        return "";
+                    }
+
+                    Console.WriteLine("Warning assuming a 0 default");
+                    defaultvalue = "0";
+                }
+
+                if (defaultvalue.Contains("$NODEID"))
+                {
+                    defaultvalue = defaultvalue.Replace("$NODEID", "");
+                    defaultvalue = defaultvalue.Replace("+", "");
+                    defaultvalue = defaultvalue.Trim();
+                    nodeidreplace = true;
+                }
+
+                String pat = @"^0[xX][0-9a-fA-FL]+";
+
+                Regex r = new Regex(pat, RegexOptions.IgnoreCase);
+                Match m = r.Match(defaultvalue);
+                if (m.Success)
+                {
+                    nobase = 16;
+                    defaultvalue = defaultvalue.Replace("L", "");
+                }
+
+                pat = @"^0[0-7]+";
+                r = new Regex(pat, RegexOptions.IgnoreCase);
+                m = r.Match(defaultvalue);
+                if (m.Success)
+                {
+                    nobase = 8;
+                }
+
+                if (nodeidreplace)
+                {
+                    UInt32 data = Convert.ToUInt32(defaultvalue.Trim(), nobase);
+                    data += eds.NodeID;
+                    defaultvalue = string.Format("0x{0:X}", data);
+                    nobase = 16;
+                }
+
+
+                switch (dt)
+                {
+                    case DataType.UNSIGNED24:
+                    case DataType.UNSIGNED32:
+                        return String.Format("0x{0:X4}L", Convert.ToUInt32(defaultvalue, nobase));
+
+                    case DataType.INTEGER24:
+                    case DataType.INTEGER32:
+                        return String.Format("0x{0:X4}L", Convert.ToInt32(defaultvalue, nobase));
+
+                    case DataType.REAL32:
+                    case DataType.REAL64:
+                        return (String.Format("{0}", defaultvalue));
+
+
+                    //fix me this looks wrong
+                    case DataType.UNICODE_STRING:
+                        return (String.Format("'{0}'", defaultvalue));
+
+                    case DataType.VISIBLE_STRING:
+                    {
+
+                        ASCIIEncoding a = new ASCIIEncoding();
+                        string unescape = StringUnescape.Unescape(defaultvalue);
+                        char[] chars = unescape.ToCharArray();
+
+                        string array = "{";
+
+                        foreach (char c in chars)
+                        {
+
+                            array += "'" + StringUnescape.Escape(c) + "', ";
+                        }
+
+                        array = array.Substring(0, array.Length - 2);
+
+                        array += "}";
+                        return array;
+
+                    }
+
+
+                    case DataType.OCTET_STRING:
+                    {
+                        string[] bits = defaultvalue.Split(' ');
+                        string octet = "{";
+                        foreach (string s in bits)
+                        {
+                            octet += formatvaluewithdatatype(s, DataType.UNSIGNED8);
+
+                            if (!object.ReferenceEquals(s, bits.Last()))
+                            {
+                                octet += ", ";
+                            }
+                        }
+                        octet += "}";
+                        return octet;
+                    }
+
+                    case DataType.INTEGER8:
+                        return String.Format("0x{0:X1}", Convert.ToSByte(defaultvalue, nobase));
+
+                    case DataType.INTEGER16:
+                        return String.Format("0x{0:X2}", Convert.ToInt16(defaultvalue, nobase));
+
+                    case DataType.UNSIGNED8:
+                        return String.Format("0x{0:X1}L", Convert.ToByte(defaultvalue, nobase));
+
+                    case DataType.UNSIGNED16:
+                        return String.Format("0x{0:X2}", Convert.ToUInt16(defaultvalue, nobase));
+
+                    case DataType.INTEGER64:
+                        return String.Format("0x{0:X8}L", Convert.ToInt64(defaultvalue, nobase));
+
+                    case DataType.UNSIGNED64:
+                        return String.Format("0x{0:X8}L", Convert.ToUInt64(defaultvalue, nobase));
+
+                    case DataType.TIME_DIFFERENCE:
+                    case DataType.TIME_OF_DAY:
+                        return String.Format("{{{0}}}", Convert.ToUInt64(defaultvalue, nobase));
+
+                    default:
+                        return (String.Format("{0:X}", defaultvalue));
+
+                }
+            }
+            catch(Exception)
+            {
+                 Warnings.AddWarning(String.Format("Error converting value {0} to type {1}", defaultvalue, dt.ToString()),Warnings.warning_class.WARNING_BUILD);
+                return "";
+            }
+        }
+
+        public static string ParseString(string input)
+        {
+            var provider = new Microsoft.CSharp.CSharpCodeProvider();
+            var parameters = new System.CodeDom.Compiler.CompilerParameters()
+            {
+                GenerateExecutable = false,
+                GenerateInMemory = true,
+            };
+
+            var code = @"
+        namespace Tmp
+        {
+            public class TmpClass
+            {
+                public static string GetValue()
+                {
+                    return """ + input + @""";
+                }
+            }
+        }";
+
+            var compileResult = provider.CompileAssemblyFromSource(parameters, code);
+
+            if (compileResult.Errors.HasErrors)
+            {
+                throw new ArgumentException(compileResult.Errors.Cast<System.CodeDom.Compiler.CompilerError>().First(e => !e.IsWarning).ErrorText);
+            }
+
+            var asmb = compileResult.CompiledAssembly;
+            var method = asmb.GetType("Tmp.TmpClass").GetMethod("GetValue");
+
+            return method.Invoke(null, null) as string;
+        }
+
+       protected string make_cname(string name,ODentry entry)
+       {
+            if (name == null)
+                return null;
+
+            if (name == "")
+                return "";
+
+           Regex splitter = new Regex(@"[\W]+");
+
+           //string[] bits = Regex.Split(name,@"[\W]+");
+           var bits = splitter.Split(name).Where(s => s != String.Empty);
+
+           string output = "";
+
+           char lastchar = ' ';
+           foreach (string s in bits)
+           {
+               if(Char.IsUpper(lastchar) && Char.IsUpper(s.First()))
+                    output+="_";
+
+                if (s.Length > 1)
+                {
+                    output += char.ToUpper(s[0]) + s.Substring(1);
+                }
+                else
+                {
+                    output += s;
+                }
+
+                if(output.Length>0)
+                    lastchar = output.Last();
+
+           }
+
+            if (output.Length > 1)
+            {
+                if (Char.IsLower(output[1]))
+                    output = Char.ToLowerInvariant(output[0]) + output.Substring(1);
+            }
+            else
+                output = output.ToLowerInvariant(); //single character
+
+
+            UInt32 key = (UInt32)((entry.Index << 8) + entry.Subindex );
+
+            if ((entry.Index >= 0x1200) && (entry.Index < 0x1280))
+                key = (UInt32)((0x1200 << 8) + entry.Subindex);
+
+            if ((entry.Index >= 0x1280) && (entry.Index < 0x1300))
+                key = (UInt32)((0x1280 << 8) + entry.Subindex);
+
+            if ((entry.Index >= 0x1400) && (entry.Index < 0x1600))
+                key = (UInt32)((0x1400 <<8) + entry.Subindex);
+
+            if ((entry.Index >= 0x1600) && (entry.Index < 0x1800))
+                key = (UInt32)((0x1600 << 8) + entry.Subindex);
+
+            if ((entry.Index >= 0x1800) && (entry.Index < 0x1a00))
+                key = (UInt32)((0x1800 << 8) + entry.Subindex);
+
+            if ((entry.Index >= 0x1a00) && (entry.Index < 0x1c00))
+                key = (UInt32)((0x1a00 << 8) + entry.Subindex);
+
+            if (acceptable_canopen_names.ContainsKey(key) && !(entry.parent != null && entry.Subindex == 0))
+            {
+                string newname = acceptable_canopen_names[key];
+                if (output != newname)
+                 Warnings.AddWarning(string.Format("Warning: index 0x{0:X4}/{1:X2} correcting name for CanOpenNode compatibility from {2} to {3}", entry.Index, entry.Subindex, output, newname),Warnings.warning_class.WARNING_RENAME);
+                output = newname;
+            }
+
+            return output;
+        }
+
+        /// <summary>
+        /// Export the record type objects in the CO_OD.c file
+        /// </summary>
+        /// <returns>string</returns>
+        protected string export_record_types()
+        {
+            StringBuilder returndata = new StringBuilder();
+
+            bool arrayopen = false;
+            int arrayindex = 0;
+
+            foreach (KeyValuePair<UInt16, ODentry> kvp in eds.ods)
+            {
+                ODentry od = kvp.Value;
+
+                if (od.objecttype != ObjectType.RECORD)
+                    continue;
+
+                if (od.prop.CO_disabled == true)
+                    continue;
+
+                int count = od.subobjects.Count; //don't include index
+
+                if(od.Index>=0x1400 && od.Index<0x1600)
+                {
+                    //what is this doing for us?
+                    //count = 3; //CANopenNode Fudging. Its only 3 parameters for RX PDOS in the c code despite being a PDO_COMMUNICATION_PARAMETER
+                }
+
+                returndata.AppendLine($"/*0x{od.Index:X4}*/ const CO_OD_entryRecord_t OD_record{od.Index:X4}[{count}] = {{");
+
+                string arrayaccess = "";
+
+                if (arrayspecial(od.Index, true) || arrayopen)
+                {
+                    arrayaccess = string.Format("[{0}]",arrayindex);
+                    arrayindex++;
+                    arrayopen = true;
+                }
+
+                foreach (KeyValuePair<UInt16, ODentry> kvpsub in od.subobjects)
+                {
+                    returndata.Append(export_one_record_type(kvpsub.Value,arrayaccess));
+                }
+
+                if (arrayspecial(od.Index, false))
+                {
+                    arrayindex=0;
+                    arrayopen = false;
+                }
+
+                returndata.AppendLine($"}};{Environment.NewLine}");
+            }
+
+            return returndata.ToString();
+        }
+
+        /// <summary>
+        /// Exports a sub object line in a record object
+        /// </summary>
+        /// <param name="sub">sub ODentry object to export</param>
+        /// <param name="arrayaccess">string forming current array level or empty string for none</param>
+        /// <returns>string forming one line of CO_OD.c record objects</returns>
+        protected string export_one_record_type(ODentry sub,string arrayaccess)
+        {
+
+            if (sub == null || sub.parent == null)
+                return "";
+
+            StringBuilder sb = new StringBuilder();
+
+            string cname = make_cname(sub.parent.parameter_name,sub.parent);
+
+            string subcname = make_cname(sub.parameter_name,sub);
+            int datasize = (int)Math.Ceiling((double)sub.Sizeofdatatype() / (double)8.0);
+
+            if (sub.datatype != DataType.DOMAIN)
+            {
+                sb.AppendLine($"           {{(void*)&{"CO_OD_" + sub.parent.prop.CO_storageGroup}.{cname}{arrayaccess}.{subcname}, 0x{getflags(sub):X2}, 0x{datasize:X} }},");
+            }
+            else
+            {
+                //Domain type MUST have its data pointer set to 0 for CANopenNode
+                sb.AppendLine($"           {{(void*)0, 0x{getflags(sub):X2}, 0x{datasize:X} }},");
+            }
+
+            return sb.ToString();
+        }
+
+
+        int noTXpdos = 0;
+        int noRXpdos = 0;
+        int noSDOclients = 0;
+        int noSDOservers = 0;
+        int distTXpdo = 0;
+        int distRXpdo = 0;
+        int noSYNC = 0;
+        int noEMCY = 0;
+        int noTIME = 0;
+        int noGFC = 0;
+        int noSRDO = 0;
+
+        void countPDOS()
+        {
+            noRXpdos = 0;
+            noTXpdos = 0;
+
+            //feature tests for default CanOpenNode build
+            //if you have a custom CanOpen.c then you may not require all these features
+
+            //check the SYNC feature
+            int checkfeature = 0;
+            if (ObjectActive(0x1005))
+                checkfeature++;
+            if (ObjectActive(0x1006))
+                checkfeature++;
+            if (ObjectActive(0x1007))
+                checkfeature++;
+            if (ObjectActive(0x1019))
+                checkfeature++;
+            if (checkfeature == 4)
+            {
+                noSYNC = 1;
+            }
+            else
+            {
+                 Warnings.AddWarning("BUILD WARNING, required objects for SYNC are not present 0x1005,0x1006,0x1007,0x1019",Warnings.warning_class.WARNING_BUILD);
+            }
+
+            //EMCY
+            checkfeature = 0;
+            if (ObjectActive(0x1003))
+                checkfeature++;
+            if (ObjectActive(0x1014))
+                checkfeature++;
+            if (ObjectActive(0x1015))
+                checkfeature++;
+            if (checkfeature == 3)
+            {
+                noEMCY = 1;
+            }
+            else
+            {
+                 Warnings.AddWarning("BUILD WARNING, required objects for EMCY are not present 0x1003,0x1014,0x1015",Warnings.warning_class.WARNING_BUILD);
+            }
+
+            //TIME
+            if (ObjectActive(0x1012))
+            {
+                noTIME = 1;
+            }
+            else
+            {
+               //TIME is optional
+            }
+
+            //NMT CLIENT
+            checkfeature = 0;
+            if (ObjectActive(0x1f80))
+                checkfeature ++;
+            if (ObjectActive(0x1029))
+                checkfeature ++;
+            if (ObjectActive(0x1017))
+                checkfeature ++;
+            if (ObjectActive(0x1001))
+                checkfeature ++;
+            if (checkfeature == 4)
+            {
+                //NMT Client is not optional
+            }
+            else
+            {
+                Warnings.AddWarning("BUILD WARNING, required objects for NMT Client are not present 0x1f80,0x1029,0x1017,0x1001",Warnings.warning_class.WARNING_BUILD);
+            }
+
+            foreach (KeyValuePair<UInt16, ODentry> kvp in eds.ods)
+            {
+                UInt16 index = kvp.Key;
+
+                if (kvp.Value.prop.CO_disabled == true)
+                    continue;
+
+                if (index >= 0x1400 && index < 0x1600)
+                {
+                    noRXpdos++;
+                    distRXpdo = index - 0x1400;
+                }
+
+                if (index >= 0x1800 && index < 0x1A00)
+                {
+                    noTXpdos++;
+                    distTXpdo = index - 0x1800;
+                }
+
+                if((index & 0xFF80) == 0x1200)
+                {
+                    noSDOservers++;
+                }
+
+                if ((index & 0xFF80) == 0x1280)
+                {
+                    noSDOclients++;
+                }
+
+                if (index == 0x1300)
+                    noGFC = 1;
+
+                if (index >= 0x1301 && index <= 0x1340)
+                    noSRDO++;
+            }
+        }
+
+        bool arrayspecial(UInt16 index, bool open)
+        {
+
+            if (open)
+            {
+
+                if (openings.Contains(index))
+                    return true;
+            }
+            else
+            {
+
+                if (closings.Contains(index))
+                    return true;
+            }
+
+            return false;
+        }
+
+
+        string export_OD_def_array(string location)
+        {
+
+            StringBuilder sb = new StringBuilder();
+
+            foreach (KeyValuePair<UInt16, ODentry> kvp in eds.ods)
+            {
+                ODentry od = kvp.Value;
+
+                if (od.prop.CO_disabled == true || od.prop.CO_storageGroup != location)
+                    continue;
+
+                if (od.Nosubindexes == 0)
+                {
+                    sb.AppendLine($"/*{od.Index:X4}*/ {formatvaluewithdatatype(od.defaultvalue, od.datatype,true)},");
+                }
+                else
+                {
+                    if (arrayspecial(od.Index, true))
+                    {
+                        sb.AppendFormat("/*{0:X4}*/ {{{{", od.Index);
+                    }
+                    else
+                    {
+                        sb.AppendFormat("/*{0:X4}*/ {{", od.Index);
+                    }
+
+                    foreach (KeyValuePair<UInt16, ODentry> kvp2 in od.subobjects)
+                    {
+                        ODentry sub = kvp2.Value;
+
+                        DataType dt = sub.datatype;
+
+                        if ((od.objecttype==ObjectType.ARRAY) && kvp2.Key == 0)
+                            continue;
+
+                        sb.Append(formatvaluewithdatatype(sub.defaultvalue, dt,true));
+
+                        if (od.subobjects.Keys.Last() != kvp2.Key)
+                            sb.Append(", ");
+                    }
+
+                    if (arrayspecial(od.Index, false))
+                    {
+                        sb.AppendLine("}},");
+                    }
+                    else
+                    {
+                        sb.AppendLine("},");
+                    }
+                }
+            }
+
+            return sb.ToString();
+        }
+    }
+
+
+
+
+   
+
+}