--- conflicted
+++ resolved
@@ -334,14 +334,10 @@
                     entry.Label = coo.Label.Text; //FIXME LANG
 
                 if (coo.MemoryType != null)
-<<<<<<< HEAD
-                    entry.location = (StorageLocation)Enum.Parse(typeof(StorageLocation), coo.MemoryType);
-=======
                 {
                     entry.StorageLocation = coo.MemoryType;
                     eds.storageLocation.Add(coo.MemoryType);
                 }
->>>>>>> 5c8f76f7
 
                 eds.ods.Add(entry.index, entry);
 
