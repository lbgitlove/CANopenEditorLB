--- conflicted
+++ resolved
@@ -63,12 +63,9 @@
             this.label19 = new System.Windows.Forms.Label();
             this.label18 = new System.Windows.Forms.Label();
             this.groupBox2 = new System.Windows.Forms.GroupBox();
-<<<<<<< HEAD
             this.textBox_compactPDO = new System.Windows.Forms.TextBox();
             this.label4 = new System.Windows.Forms.Label();
-=======
             this.comboBox_lss = new System.Windows.Forms.ComboBox();
->>>>>>> 59f573a1
             this.textBox_Gran = new System.Windows.Forms.TextBox();
             this.label31 = new System.Windows.Forms.Label();
             this.checkBox_lss = new System.Windows.Forms.CheckBox();
@@ -101,13 +98,8 @@
             this.SuspendLayout();
             //
             // textBox_concretenodeid
-<<<<<<< HEAD
-            // 
+            //
             this.textBox_concretenodeid.Location = new System.Drawing.Point(501, 254);
-=======
-            //
-            this.textBox_concretenodeid.Location = new System.Drawing.Point(502, 246);
->>>>>>> 59f573a1
             this.textBox_concretenodeid.Name = "textBox_concretenodeid";
             this.textBox_concretenodeid.Size = new System.Drawing.Size(80, 20);
             this.textBox_concretenodeid.TabIndex = 54;
@@ -122,13 +114,8 @@
             this.label32.Text = "Concrete node ID";
             //
             // button_update_devfile_info
-<<<<<<< HEAD
-            // 
+            //
             this.button_update_devfile_info.Location = new System.Drawing.Point(512, 320);
-=======
-            //
-            this.button_update_devfile_info.Location = new System.Drawing.Point(513, 312);
->>>>>>> 59f573a1
             this.button_update_devfile_info.Name = "button_update_devfile_info";
             this.button_update_devfile_info.Size = new System.Drawing.Size(113, 35);
             this.button_update_devfile_info.TabIndex = 52;
@@ -418,14 +405,10 @@
             this.label18.Text = "File version";
             //
             // groupBox2
-<<<<<<< HEAD
-            // 
+            //
+            this.groupBox2.Controls.Add(this.comboBox_lss);
             this.groupBox2.Controls.Add(this.textBox_compactPDO);
             this.groupBox2.Controls.Add(this.label4);
-=======
-            //
-            this.groupBox2.Controls.Add(this.comboBox_lss);
->>>>>>> 59f573a1
             this.groupBox2.Controls.Add(this.textBox_Gran);
             this.groupBox2.Controls.Add(this.label31);
             this.groupBox2.Controls.Add(this.checkBox_lss);
@@ -439,8 +422,20 @@
             this.groupBox2.TabIndex = 48;
             this.groupBox2.TabStop = false;
             this.groupBox2.Text = "Device settings";
-<<<<<<< HEAD
-            // 
+            //
+            // comboBox_lss
+            //
+            this.comboBox_lss.DropDownStyle = System.Windows.Forms.ComboBoxStyle.DropDownList;
+            this.comboBox_lss.Enabled = false;
+            this.comboBox_lss.FormattingEnabled = true;
+            this.comboBox_lss.Items.AddRange(new object[] {
+            "Server",
+            "Client"});
+            this.comboBox_lss.Location = new System.Drawing.Point(110, 136);
+            this.comboBox_lss.Name = "comboBox_lss";
+            this.comboBox_lss.Size = new System.Drawing.Size(59, 21);
+            this.comboBox_lss.TabIndex = 45;
+            //
             // textBox_compactPDO
             // 
             this.textBox_compactPDO.Location = new System.Drawing.Point(121, 88);
@@ -459,27 +454,8 @@
             this.label4.Text = "CompactPDO";
             // 
             // textBox_Gran
-            // 
+            //
             this.textBox_Gran.Location = new System.Drawing.Point(121, 166);
-=======
-            //
-            // comboBox_lss
-            //
-            this.comboBox_lss.DropDownStyle = System.Windows.Forms.ComboBoxStyle.DropDownList;
-            this.comboBox_lss.Enabled = false;
-            this.comboBox_lss.FormattingEnabled = true;
-            this.comboBox_lss.Items.AddRange(new object[] {
-            "Server",
-            "Client"});
-            this.comboBox_lss.Location = new System.Drawing.Point(110, 136);
-            this.comboBox_lss.Name = "comboBox_lss";
-            this.comboBox_lss.Size = new System.Drawing.Size(59, 21);
-            this.comboBox_lss.TabIndex = 45;
-            //
-            // textBox_Gran
-            //
-            this.textBox_Gran.Location = new System.Drawing.Point(68, 166);
->>>>>>> 59f573a1
             this.textBox_Gran.Name = "textBox_Gran";
             this.textBox_Gran.Size = new System.Drawing.Size(59, 20);
             this.textBox_Gran.TabIndex = 44;
@@ -533,21 +509,7 @@
             this.checkBox_bootslave.TabIndex = 35;
             this.checkBox_bootslave.Text = "Simple bootup slave";
             this.checkBox_bootslave.UseVisualStyleBackColor = true;
-<<<<<<< HEAD
-            // 
-=======
-            //
-            // checkBox_compactPDO
-            //
-            this.checkBox_compactPDO.AutoSize = true;
-            this.checkBox_compactPDO.Location = new System.Drawing.Point(6, 94);
-            this.checkBox_compactPDO.Name = "checkBox_compactPDO";
-            this.checkBox_compactPDO.Size = new System.Drawing.Size(94, 17);
-            this.checkBox_compactPDO.TabIndex = 38;
-            this.checkBox_compactPDO.Text = "Compact PDO";
-            this.checkBox_compactPDO.UseVisualStyleBackColor = true;
-            //
->>>>>>> 59f573a1
+            //
             // checkBox_dynamicchan
             //
             this.checkBox_dynamicchan.AutoSize = true;
@@ -665,13 +627,8 @@
             this.label1.Text = "Device XML file name";
             //
             // textBox_devicefilename
-<<<<<<< HEAD
-            // 
+            //
             this.textBox_devicefilename.Location = new System.Drawing.Point(399, 403);
-=======
-            //
-            this.textBox_devicefilename.Location = new System.Drawing.Point(400, 395);
->>>>>>> 59f573a1
             this.textBox_devicefilename.Name = "textBox_devicefilename";
             this.textBox_devicefilename.ReadOnly = true;
             this.textBox_devicefilename.Size = new System.Drawing.Size(335, 20);
@@ -687,26 +644,16 @@
             this.label2.Text = "Device EDS file name";
             //
             // textBox_deviceedsname
-<<<<<<< HEAD
-            // 
+            //
             this.textBox_deviceedsname.Location = new System.Drawing.Point(399, 448);
-=======
-            //
-            this.textBox_deviceedsname.Location = new System.Drawing.Point(400, 440);
->>>>>>> 59f573a1
             this.textBox_deviceedsname.Name = "textBox_deviceedsname";
             this.textBox_deviceedsname.ReadOnly = true;
             this.textBox_deviceedsname.Size = new System.Drawing.Size(335, 20);
             this.textBox_deviceedsname.TabIndex = 57;
             //
             // textBox_exportfolder
-<<<<<<< HEAD
-            // 
+            //
             this.textBox_exportfolder.Location = new System.Drawing.Point(399, 491);
-=======
-            //
-            this.textBox_exportfolder.Location = new System.Drawing.Point(400, 483);
->>>>>>> 59f573a1
             this.textBox_exportfolder.Name = "textBox_exportfolder";
             this.textBox_exportfolder.ReadOnly = true;
             this.textBox_exportfolder.Size = new System.Drawing.Size(335, 20);
@@ -720,8 +667,7 @@
             this.label3.Size = new System.Drawing.Size(77, 13);
             this.label3.TabIndex = 59;
             this.label3.Text = "Export location";
-<<<<<<< HEAD
-            // 
+            //
             // panel1
             // 
             this.panel1.Controls.Add(this.groupBox4);
@@ -744,9 +690,6 @@
             this.panel1.Size = new System.Drawing.Size(773, 543);
             this.panel1.TabIndex = 60;
             // 
-=======
-            //
->>>>>>> 59f573a1
             // DeviceInfoView
             //
             this.AutoScaleDimensions = new System.Drawing.SizeF(6F, 13F);
@@ -829,12 +772,9 @@
         private System.Windows.Forms.TextBox textBox_deviceedsname;
         private System.Windows.Forms.TextBox textBox_exportfolder;
         private System.Windows.Forms.Label label3;
-<<<<<<< HEAD
         private System.Windows.Forms.TextBox textBox_compactPDO;
         private System.Windows.Forms.Label label4;
         private System.Windows.Forms.Panel panel1;
-=======
         private System.Windows.Forms.ComboBox comboBox_lss;
->>>>>>> 59f573a1
     }
 }