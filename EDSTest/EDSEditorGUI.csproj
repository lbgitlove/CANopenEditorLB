--- conflicted
+++ resolved
@@ -1,265 +1,3 @@
-<<<<<<< HEAD
-﻿<?xml version="1.0" encoding="utf-8"?>
-<Project ToolsVersion="12.0" DefaultTargets="Build" xmlns="http://schemas.microsoft.com/developer/msbuild/2003">
-  <Import Project="$(MSBuildExtensionsPath)\$(MSBuildToolsVersion)\Microsoft.Common.props" Condition="Exists('$(MSBuildExtensionsPath)\$(MSBuildToolsVersion)\Microsoft.Common.props')" />
-  <PropertyGroup>
-    <Configuration Condition=" '$(Configuration)' == '' ">Debug</Configuration>
-    <Platform Condition=" '$(Platform)' == '' ">AnyCPU</Platform>
-    <ProjectGuid>{13D2D8ED-242B-4283-BF14-AA79FE875F7C}</ProjectGuid>
-    <OutputType>WinExe</OutputType>
-    <AppDesignerFolder>Properties</AppDesignerFolder>
-    <RootNamespace>ODEditor</RootNamespace>
-    <AssemblyName>EDSEditor</AssemblyName>
-    <TargetFrameworkVersion>v4.5</TargetFrameworkVersion>
-    <FileAlignment>512</FileAlignment>
-    <PublishUrl>publish\</PublishUrl>
-    <Install>true</Install>
-    <InstallFrom>Disk</InstallFrom>
-    <UpdateEnabled>false</UpdateEnabled>
-    <UpdateMode>Foreground</UpdateMode>
-    <UpdateInterval>7</UpdateInterval>
-    <UpdateIntervalUnits>Days</UpdateIntervalUnits>
-    <UpdatePeriodically>false</UpdatePeriodically>
-    <UpdateRequired>false</UpdateRequired>
-    <MapFileExtensions>true</MapFileExtensions>
-    <ApplicationRevision>0</ApplicationRevision>
-    <ApplicationVersion>1.0.0.%2a</ApplicationVersion>
-    <IsWebBootstrapper>false</IsWebBootstrapper>
-    <UseApplicationTrust>false</UseApplicationTrust>
-    <BootstrapperEnabled>true</BootstrapperEnabled>
-  </PropertyGroup>
-  <PropertyGroup Condition=" '$(Configuration)|$(Platform)' == 'Debug|AnyCPU' ">
-    <PlatformTarget>AnyCPU</PlatformTarget>
-    <DebugSymbols>true</DebugSymbols>
-    <DebugType>full</DebugType>
-    <Optimize>false</Optimize>
-    <OutputPath>bin\Debug\</OutputPath>
-    <DefineConstants>DEBUG;TRACE</DefineConstants>
-    <ErrorReport>prompt</ErrorReport>
-    <WarningLevel>4</WarningLevel>
-  </PropertyGroup>
-  <PropertyGroup Condition=" '$(Configuration)|$(Platform)' == 'Release|AnyCPU' ">
-    <PlatformTarget>AnyCPU</PlatformTarget>
-    <DebugType>pdbonly</DebugType>
-    <Optimize>true</Optimize>
-    <OutputPath>bin\Release\</OutputPath>
-    <DefineConstants>TRACE</DefineConstants>
-    <ErrorReport>prompt</ErrorReport>
-    <WarningLevel>4</WarningLevel>
-  </PropertyGroup>
-  <PropertyGroup>
-    <ApplicationIcon>Index_8287_16x.ico</ApplicationIcon>
-  </PropertyGroup>
-  <ItemGroup>
-    <Reference Include="Microsoft.mshtml, Version=7.0.3300.0, Culture=neutral, PublicKeyToken=b03f5f7f11d50a3a">
-      <SpecificVersion>False</SpecificVersion>
-      <EmbedInteropTypes>True</EmbedInteropTypes>
-      <HintPath>.\Microsoft.mshtml.dll</HintPath>
-    </Reference>
-    <Reference Include="System" />
-    <Reference Include="System.Core" />
-    <Reference Include="System.Xml.Linq" />
-    <Reference Include="System.Data.DataSetExtensions" />
-    <Reference Include="Microsoft.CSharp" />
-    <Reference Include="System.Data" />
-    <Reference Include="System.Deployment" />
-    <Reference Include="System.Drawing" />
-    <Reference Include="System.Windows.Forms" />
-    <Reference Include="System.Xml" />
-  </ItemGroup>
-  <ItemGroup>
-    <Compile Include="DeviceInfoView.cs">
-      <SubType>UserControl</SubType>
-    </Compile>
-    <Compile Include="DeviceInfoView.Designer.cs">
-      <DependentUpon>DeviceInfoView.cs</DependentUpon>
-    </Compile>
-    <Compile Include="DeviceODView.cs">
-      <SubType>UserControl</SubType>
-    </Compile>
-    <Compile Include="DeviceODView.Designer.cs">
-      <DependentUpon>DeviceODView.cs</DependentUpon>
-    </Compile>
-    <Compile Include="DevicePDOView.cs">
-      <SubType>UserControl</SubType>
-    </Compile>
-    <Compile Include="DevicePDOView.Designer.cs">
-      <DependentUpon>DevicePDOView.cs</DependentUpon>
-    </Compile>
-    <Compile Include="DeviceView.cs">
-      <SubType>UserControl</SubType>
-    </Compile>
-    <Compile Include="DeviceView.Designer.cs">
-      <DependentUpon>DeviceView.cs</DependentUpon>
-    </Compile>
-    <Compile Include="Form1.cs">
-      <SubType>Form</SubType>
-    </Compile>
-    <Compile Include="Form1.Designer.cs">
-      <DependentUpon>Form1.cs</DependentUpon>
-    </Compile>
-    <Compile Include="ListViewEx.cs">
-      <SubType>Component</SubType>
-    </Compile>
-    <Compile Include="MaxSubIndexFrm.cs">
-      <SubType>Form</SubType>
-    </Compile>
-    <Compile Include="MaxSubIndexFrm.Designer.cs">
-      <DependentUpon>MaxSubIndexFrm.cs</DependentUpon>
-    </Compile>
-    <Compile Include="ModuleInfo.cs">
-      <SubType>UserControl</SubType>
-    </Compile>
-    <Compile Include="ModuleInfo.Designer.cs">
-      <DependentUpon>ModuleInfo.cs</DependentUpon>
-    </Compile>
-    <Compile Include="MyTabUserControl.cs">
-      <SubType>UserControl</SubType>
-    </Compile>
-    <Compile Include="NewIndex.cs">
-      <SubType>Form</SubType>
-    </Compile>
-    <Compile Include="NewIndex.Designer.cs">
-      <DependentUpon>NewIndex.cs</DependentUpon>
-    </Compile>
-    <Compile Include="Program.cs" />
-    <Compile Include="Properties\AssemblyInfo.cs" />
-    <Compile Include="ReportView.cs">
-      <SubType>Form</SubType>
-    </Compile>
-    <Compile Include="ReportView.Designer.cs">
-      <DependentUpon>ReportView.cs</DependentUpon>
-    </Compile>
-    <Compile Include="Warnings.cs">
-      <SubType>Form</SubType>
-    </Compile>
-    <Compile Include="Warnings.Designer.cs">
-      <DependentUpon>Warnings.cs</DependentUpon>
-    </Compile>
-    <EmbeddedResource Include="DeviceInfoView.resx">
-      <DependentUpon>DeviceInfoView.cs</DependentUpon>
-    </EmbeddedResource>
-    <EmbeddedResource Include="DeviceODView.resx">
-      <DependentUpon>DeviceODView.cs</DependentUpon>
-    </EmbeddedResource>
-    <EmbeddedResource Include="DevicePDOView.resx">
-      <DependentUpon>DevicePDOView.cs</DependentUpon>
-    </EmbeddedResource>
-    <EmbeddedResource Include="DeviceView.resx">
-      <DependentUpon>DeviceView.cs</DependentUpon>
-    </EmbeddedResource>
-    <EmbeddedResource Include="Form1.resx">
-      <DependentUpon>Form1.cs</DependentUpon>
-    </EmbeddedResource>
-    <EmbeddedResource Include="MaxSubIndexFrm.resx">
-      <DependentUpon>MaxSubIndexFrm.cs</DependentUpon>
-    </EmbeddedResource>
-    <EmbeddedResource Include="ModuleInfo.resx">
-      <DependentUpon>ModuleInfo.cs</DependentUpon>
-    </EmbeddedResource>
-    <EmbeddedResource Include="MyTabUserControl.resx">
-      <DependentUpon>MyTabUserControl.cs</DependentUpon>
-    </EmbeddedResource>
-    <EmbeddedResource Include="NewIndex.resx">
-      <DependentUpon>NewIndex.cs</DependentUpon>
-    </EmbeddedResource>
-    <EmbeddedResource Include="Properties\Resources.resx">
-      <Generator>ResXFileCodeGenerator</Generator>
-      <LastGenOutput>Resources.Designer.cs</LastGenOutput>
-      <SubType>Designer</SubType>
-    </EmbeddedResource>
-    <Compile Include="Properties\Resources.Designer.cs">
-      <AutoGen>True</AutoGen>
-      <DependentUpon>Resources.resx</DependentUpon>
-      <DesignTime>True</DesignTime>
-    </Compile>
-    <EmbeddedResource Include="ReportView.resx">
-      <DependentUpon>ReportView.cs</DependentUpon>
-    </EmbeddedResource>
-    <EmbeddedResource Include="Warnings.resx">
-      <DependentUpon>Warnings.cs</DependentUpon>
-    </EmbeddedResource>
-    <None Include="Properties\Settings.settings">
-      <Generator>SettingsSingleFileGenerator</Generator>
-      <LastGenOutput>Settings.Designer.cs</LastGenOutput>
-    </None>
-    <Compile Include="Properties\Settings.Designer.cs">
-      <AutoGen>True</AutoGen>
-      <DependentUpon>Settings.settings</DependentUpon>
-      <DesignTimeSharedInput>True</DesignTimeSharedInput>
-    </Compile>
-  </ItemGroup>
-  <ItemGroup>
-    <None Include="App.config" />
-  </ItemGroup>
-  <ItemGroup>
-    <ProjectReference Include="..\libEDSsharp\libEDSsharp.csproj">
-      <Project>{cc0fa4b1-2bfc-43b3-8c56-b428df2d24e7}</Project>
-      <Name>libEDSsharp</Name>
-    </ProjectReference>
-  </ItemGroup>
-  <ItemGroup>
-    <BootstrapperPackage Include=".NETFramework,Version=v4.5">
-      <Visible>False</Visible>
-      <ProductName>Microsoft .NET Framework 4.5 %28x86 and x64%29</ProductName>
-      <Install>true</Install>
-    </BootstrapperPackage>
-    <BootstrapperPackage Include="Microsoft.Net.Framework.3.5.SP1">
-      <Visible>False</Visible>
-      <ProductName>.NET Framework 3.5 SP1</ProductName>
-      <Install>false</Install>
-    </BootstrapperPackage>
-  </ItemGroup>
-  <ItemGroup>
-    <Content Include="Index_8287_16x.ico" />
-    <Content Include="Profiles\DS301_profile.xml">
-      <CopyToOutputDirectory>PreserveNewest</CopyToOutputDirectory>
-    </Content>
-    <Content Include="Profiles\DSP302-NMTMaster.xml">
-      <CopyToOutputDirectory>PreserveNewest</CopyToOutputDirectory>
-    </Content>
-    <EmbeddedResource Include="version.txt">
-      <CopyToOutputDirectory>Always</CopyToOutputDirectory>
-    </EmbeddedResource>
-    <None Include="Resources\PrintSetup_11011.png" />
-    <None Include="Resources\Print_11009.png" />
-    <None Include="Resources\PrintPreviewControl_698.png" />
-    <None Include="Resources\Index_8287_16x.png" />
-    <None Include="Resources\GenericVSEditor_9905.png" />
-    <None Include="Resources\EventLog_5735.png" />
-    <None Include="Resources\ListBox_686.png" />
-    <None Include="Resources\notebook_16xLG.png" />
-    <None Include="Resources\move_to_bottom.png" />
-    <None Include="Resources\move_to_top.png" />
-    <Content Include="style.css">
-      <CopyToOutputDirectory>PreserveNewest</CopyToOutputDirectory>
-    </Content>
-    <None Include="Resources\Remove_16xLG.png" />
-    <None Include="Resources\action_add_16xLG.png" />
-    <None Include="Resources\305_Close_16x16_72.png" />
-    <None Include="Resources\DriverTemplate_32x.png" />
-    <None Include="Resources\InsertColumn_5626.png" />
-    <None Include="Resources\ExporttoScript_9881.png" />
-    <None Include="Resources\Compile_191.png" />
-    <None Include="Resources\GenerateAll.png" />
-    <None Include="Resources\Close_6519.png" />
-    <None Include="Resources\Open_6529.png" />
-    <None Include="Resources\NewFile_6276.png" />
-    <None Include="Resources\Save_6530.png" />
-    <None Include="Resources\Save.png" />
-  </ItemGroup>
-  <Import Project="$(MSBuildToolsPath)\Microsoft.CSharp.targets" />
-  <PropertyGroup>
-    <PreBuildEvent>git describe --tags --long --dirty &gt; "$(ProjectDir)version.txt" || exit 0</PreBuildEvent>
-  </PropertyGroup>
-  <!-- To modify your build process, add your task inside one of the targets below and uncomment it. 
-       Other similar extension points exist, see Microsoft.Common.targets.
-  <Target Name="BeforeBuild">
-  </Target>
-  <Target Name="AfterBuild">
-  </Target>
-  -->
-=======
 <?xml version="1.0" encoding="utf-8"?>
 <Project ToolsVersion="12.0" DefaultTargets="Build" xmlns="http://schemas.microsoft.com/developer/msbuild/2003">
   <Import Project="$(MSBuildExtensionsPath)\$(MSBuildToolsVersion)\Microsoft.Common.props" Condition="Exists('$(MSBuildExtensionsPath)\$(MSBuildToolsVersion)\Microsoft.Common.props')" />
@@ -368,6 +106,12 @@
     <Compile Include="MaxSubIndexFrm.Designer.cs">
       <DependentUpon>MaxSubIndexFrm.cs</DependentUpon>
     </Compile>
+    <Compile Include="ModuleInfo.cs">
+      <SubType>UserControl</SubType>
+    </Compile>
+    <Compile Include="ModuleInfo.Designer.cs">
+      <DependentUpon>ModuleInfo.cs</DependentUpon>
+    </Compile>
     <Compile Include="MyTabUserControl.cs">
       <SubType>UserControl</SubType>
     </Compile>
@@ -414,6 +158,12 @@
     </EmbeddedResource>
     <EmbeddedResource Include="MaxSubIndexFrm.resx">
       <DependentUpon>MaxSubIndexFrm.cs</DependentUpon>
+    </EmbeddedResource>
+    <EmbeddedResource Include="ModuleInfo.resx">
+      <DependentUpon>ModuleInfo.cs</DependentUpon>
+    </EmbeddedResource>
+    <EmbeddedResource Include="MyTabUserControl.resx">
+      <DependentUpon>MyTabUserControl.cs</DependentUpon>
     </EmbeddedResource>
     <EmbeddedResource Include="NewIndex.resx">
       <DependentUpon>NewIndex.cs</DependentUpon>
@@ -517,5 +267,4 @@
   <Target Name="AfterBuild">
   </Target>
   -->
->>>>>>> 5c8f76f7
 </Project>