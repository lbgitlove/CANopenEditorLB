--- conflicted
+++ resolved
@@ -28,7 +28,6 @@
         /// </summary>
         private void InitializeComponent()
         {
-<<<<<<< HEAD
             System.ComponentModel.ComponentResourceManager resources = new System.ComponentModel.ComponentResourceManager(typeof(ODEditor_MainForm));
             this.menuStrip1 = new System.Windows.Forms.MenuStrip();
             this.fileToolStripMenuItem = new System.Windows.Forms.ToolStripMenuItem();
@@ -270,278 +269,6 @@
             this.Controls.Add(this.menuStrip1);
             this.Icon = ((System.Drawing.Icon)(resources.GetObject("$this.Icon")));
             this.Name = "ODEditor_MainForm";
-            this.Text = "Object Dictionary Editor v0.5.2";
-            this.FormClosing += new System.Windows.Forms.FormClosingEventHandler(this.ODEditor_MainForm_FormClosing);
-            this.FormClosed += new System.Windows.Forms.FormClosedEventHandler(this.ODEditor_MainForm_FormClosed);
-            this.Load += new System.EventHandler(this.ODEditor_MainForm_Load);
-            this.menuStrip1.ResumeLayout(false);
-            this.menuStrip1.PerformLayout();
-            this.ResumeLayout(false);
-            this.PerformLayout();
-
-=======
-            System.ComponentModel.ComponentResourceManager resources = new System.ComponentModel.ComponentResourceManager(typeof(ODEditor_MainForm));
-            this.menuStrip1 = new System.Windows.Forms.MenuStrip();
-            this.fileToolStripMenuItem = new System.Windows.Forms.ToolStripMenuItem();
-            this.newToolStripMenuItem = new System.Windows.Forms.ToolStripMenuItem();
-            this.openEDSToolStripMenuItem = new System.Windows.Forms.ToolStripMenuItem();
-            this.saveEDSToolStripMenuItem = new System.Windows.Forms.ToolStripMenuItem();
-            this.toolStripSeparator3 = new System.Windows.Forms.ToolStripSeparator();
-            this.openCanOpenNodeXMLToolStripMenuItem = new System.Windows.Forms.ToolStripMenuItem();
-            this.saveProjectXMLToolStripMenuItem = new System.Windows.Forms.ToolStripMenuItem();
-            this.toolStripSeparator5 = new System.Windows.Forms.ToolStripSeparator();
-            this.loadNetworkXmlToolStripMenuItem = new System.Windows.Forms.ToolStripMenuItem();
-            this.saveNetworkXmlToolStripMenuItem = new System.Windows.Forms.ToolStripMenuItem();
-            this.toolStripSeparator6 = new System.Windows.Forms.ToolStripSeparator();
-            this.mnuRecentlyUsed = new System.Windows.Forms.ToolStripMenuItem();
-            this.toolStripSeparator1 = new System.Windows.Forms.ToolStripSeparator();
-            this.saveExportAllToolStripMenuItem = new System.Windows.Forms.ToolStripMenuItem();
-            this.exportCanOpenNodeToolStripMenuItem = new System.Windows.Forms.ToolStripMenuItem();
-            this.toolStripSeparator2 = new System.Windows.Forms.ToolStripSeparator();
-            this.toolStripSeparator7 = new System.Windows.Forms.ToolStripSeparator();
-            this.closeFileToolStripMenuItem = new System.Windows.Forms.ToolStripMenuItem();
-            this.toolStripSeparator4 = new System.Windows.Forms.ToolStripSeparator();
-            this.quitToolStripMenuItem = new System.Windows.Forms.ToolStripMenuItem();
-            this.insertToolStripMenuItem = new System.Windows.Forms.ToolStripMenuItem();
-            this.reportsToolStripMenuItem = new System.Windows.Forms.ToolStripMenuItem();
-            this.documentationToolStripMenuItem = new System.Windows.Forms.ToolStripMenuItem();
-            this.networkPDOToolStripMenuItem = new System.Windows.Forms.ToolStripMenuItem();
-            this.tabControl1 = new System.Windows.Forms.TabControl();
-            this.menuStrip1.SuspendLayout();
-            this.SuspendLayout();
-            // 
-            // menuStrip1
-            // 
-            this.menuStrip1.Items.AddRange(new System.Windows.Forms.ToolStripItem[] {
-            this.fileToolStripMenuItem,
-            this.insertToolStripMenuItem,
-            this.reportsToolStripMenuItem});
-            this.menuStrip1.Location = new System.Drawing.Point(0, 0);
-            this.menuStrip1.Name = "menuStrip1";
-            this.menuStrip1.Size = new System.Drawing.Size(1199, 24);
-            this.menuStrip1.TabIndex = 1;
-            this.menuStrip1.Text = "menuStrip1";
-            // 
-            // fileToolStripMenuItem
-            // 
-            this.fileToolStripMenuItem.DropDownItems.AddRange(new System.Windows.Forms.ToolStripItem[] {
-            this.newToolStripMenuItem,
-            this.openEDSToolStripMenuItem,
-            this.saveEDSToolStripMenuItem,
-            this.toolStripSeparator3,
-            this.openCanOpenNodeXMLToolStripMenuItem,
-            this.saveProjectXMLToolStripMenuItem,
-            this.toolStripSeparator5,
-            this.loadNetworkXmlToolStripMenuItem,
-            this.saveNetworkXmlToolStripMenuItem,
-            this.toolStripSeparator6,
-            this.mnuRecentlyUsed,
-            this.toolStripSeparator1,
-            this.saveExportAllToolStripMenuItem,
-            this.exportCanOpenNodeToolStripMenuItem,
-            this.toolStripSeparator2,
-            this.toolStripSeparator7,
-            this.closeFileToolStripMenuItem,
-            this.toolStripSeparator4,
-            this.quitToolStripMenuItem});
-            this.fileToolStripMenuItem.Name = "fileToolStripMenuItem";
-            this.fileToolStripMenuItem.Size = new System.Drawing.Size(37, 20);
-            this.fileToolStripMenuItem.Text = "File";
-            // 
-            // newToolStripMenuItem
-            // 
-            this.newToolStripMenuItem.Image = global::ODEditor.Properties.Resources.NewFile_6276;
-            this.newToolStripMenuItem.Name = "newToolStripMenuItem";
-            this.newToolStripMenuItem.Size = new System.Drawing.Size(233, 22);
-            this.newToolStripMenuItem.Text = "New";
-            this.newToolStripMenuItem.Click += new System.EventHandler(this.newToolStripMenuItem_Click);
-            // 
-            // openEDSToolStripMenuItem
-            // 
-            this.openEDSToolStripMenuItem.Image = global::ODEditor.Properties.Resources.Open_6529;
-            this.openEDSToolStripMenuItem.Name = "openEDSToolStripMenuItem";
-            this.openEDSToolStripMenuItem.Size = new System.Drawing.Size(233, 22);
-            this.openEDSToolStripMenuItem.Text = "Open EDS";
-            this.openEDSToolStripMenuItem.Click += new System.EventHandler(this.openEDSToolStripMenuItem_Click);
-            // 
-            // saveEDSToolStripMenuItem
-            // 
-            this.saveEDSToolStripMenuItem.Enabled = false;
-            this.saveEDSToolStripMenuItem.Image = global::ODEditor.Properties.Resources.Save_6530;
-            this.saveEDSToolStripMenuItem.Name = "saveEDSToolStripMenuItem";
-            this.saveEDSToolStripMenuItem.Size = new System.Drawing.Size(233, 22);
-            this.saveEDSToolStripMenuItem.Text = "Save EDS";
-            this.saveEDSToolStripMenuItem.Click += new System.EventHandler(this.saveEDSToolStripMenuItem_Click);
-            // 
-            // toolStripSeparator3
-            // 
-            this.toolStripSeparator3.Name = "toolStripSeparator3";
-            this.toolStripSeparator3.Size = new System.Drawing.Size(230, 6);
-            // 
-            // openCanOpenNodeXMLToolStripMenuItem
-            // 
-            this.openCanOpenNodeXMLToolStripMenuItem.Image = global::ODEditor.Properties.Resources.Open_6529;
-            this.openCanOpenNodeXMLToolStripMenuItem.Name = "openCanOpenNodeXMLToolStripMenuItem";
-            this.openCanOpenNodeXMLToolStripMenuItem.Size = new System.Drawing.Size(233, 22);
-            this.openCanOpenNodeXMLToolStripMenuItem.Text = "Open Device XML";
-            this.openCanOpenNodeXMLToolStripMenuItem.Click += new System.EventHandler(this.openCanOpenNodeXMLToolStripMenuItem_Click);
-            // 
-            // saveProjectXMLToolStripMenuItem
-            // 
-            this.saveProjectXMLToolStripMenuItem.Enabled = false;
-            this.saveProjectXMLToolStripMenuItem.Image = global::ODEditor.Properties.Resources.Save_6530;
-            this.saveProjectXMLToolStripMenuItem.Name = "saveProjectXMLToolStripMenuItem";
-            this.saveProjectXMLToolStripMenuItem.Size = new System.Drawing.Size(233, 22);
-            this.saveProjectXMLToolStripMenuItem.Text = "Save Device XML";
-            this.saveProjectXMLToolStripMenuItem.Click += new System.EventHandler(this.saveProjectXMLToolStripMenuItem_Click);
-            // 
-            // toolStripSeparator5
-            // 
-            this.toolStripSeparator5.Name = "toolStripSeparator5";
-            this.toolStripSeparator5.Size = new System.Drawing.Size(230, 6);
-            // 
-            // loadNetworkXmlToolStripMenuItem
-            // 
-            this.loadNetworkXmlToolStripMenuItem.Image = global::ODEditor.Properties.Resources.Open_6529;
-            this.loadNetworkXmlToolStripMenuItem.Name = "loadNetworkXmlToolStripMenuItem";
-            this.loadNetworkXmlToolStripMenuItem.Size = new System.Drawing.Size(233, 22);
-            this.loadNetworkXmlToolStripMenuItem.Text = "Open Network XML";
-            this.loadNetworkXmlToolStripMenuItem.Click += new System.EventHandler(this.loadNetworkXmlToolStripMenuItem_Click);
-            // 
-            // saveNetworkXmlToolStripMenuItem
-            // 
-            this.saveNetworkXmlToolStripMenuItem.Enabled = false;
-            this.saveNetworkXmlToolStripMenuItem.Image = global::ODEditor.Properties.Resources.Save_6530;
-            this.saveNetworkXmlToolStripMenuItem.Name = "saveNetworkXmlToolStripMenuItem";
-            this.saveNetworkXmlToolStripMenuItem.Size = new System.Drawing.Size(233, 22);
-            this.saveNetworkXmlToolStripMenuItem.Text = "Save Network XML";
-            this.saveNetworkXmlToolStripMenuItem.Click += new System.EventHandler(this.saveNetworkXmlToolStripMenuItem_Click);
-            // 
-            // toolStripSeparator6
-            // 
-            this.toolStripSeparator6.Name = "toolStripSeparator6";
-            this.toolStripSeparator6.Size = new System.Drawing.Size(230, 6);
-            // 
-            // mnuRecentlyUsed
-            // 
-            this.mnuRecentlyUsed.Name = "mnuRecentlyUsed";
-            this.mnuRecentlyUsed.Size = new System.Drawing.Size(233, 22);
-            this.mnuRecentlyUsed.Text = "Recent Files";
-            // 
-            // toolStripSeparator1
-            // 
-            this.toolStripSeparator1.Name = "toolStripSeparator1";
-            this.toolStripSeparator1.Size = new System.Drawing.Size(230, 6);
-            // 
-            // saveExportAllToolStripMenuItem
-            // 
-            this.saveExportAllToolStripMenuItem.Enabled = false;
-            this.saveExportAllToolStripMenuItem.Image = global::ODEditor.Properties.Resources.Save_6530;
-            this.saveExportAllToolStripMenuItem.Name = "saveExportAllToolStripMenuItem";
-            this.saveExportAllToolStripMenuItem.Size = new System.Drawing.Size(233, 22);
-            this.saveExportAllToolStripMenuItem.Text = "Save eds + xml+ Export device";
-            this.saveExportAllToolStripMenuItem.Click += new System.EventHandler(this.saveExportAllToolStripMenuItem_Click);
-            // 
-            // exportCanOpenNodeToolStripMenuItem
-            // 
-            this.exportCanOpenNodeToolStripMenuItem.Enabled = false;
-            this.exportCanOpenNodeToolStripMenuItem.Image = global::ODEditor.Properties.Resources.Compile_191;
-            this.exportCanOpenNodeToolStripMenuItem.Name = "exportCanOpenNodeToolStripMenuItem";
-            this.exportCanOpenNodeToolStripMenuItem.Size = new System.Drawing.Size(233, 22);
-            this.exportCanOpenNodeToolStripMenuItem.Text = "Export CanOpenNode c/h";
-            this.exportCanOpenNodeToolStripMenuItem.Click += new System.EventHandler(this.exportCanOpenNodeToolStripMenuItem_Click);
-            // 
-            // toolStripSeparator2
-            // 
-            this.toolStripSeparator2.Name = "toolStripSeparator2";
-            this.toolStripSeparator2.Size = new System.Drawing.Size(230, 6);
-            // 
-            // toolStripSeparator7
-            // 
-            this.toolStripSeparator7.Name = "toolStripSeparator7";
-            this.toolStripSeparator7.Size = new System.Drawing.Size(230, 6);
-            // 
-            // closeFileToolStripMenuItem
-            // 
-            this.closeFileToolStripMenuItem.Enabled = false;
-            this.closeFileToolStripMenuItem.Image = global::ODEditor.Properties.Resources.Close_6519;
-            this.closeFileToolStripMenuItem.Name = "closeFileToolStripMenuItem";
-            this.closeFileToolStripMenuItem.Size = new System.Drawing.Size(233, 22);
-            this.closeFileToolStripMenuItem.Text = "Close file";
-            this.closeFileToolStripMenuItem.Click += new System.EventHandler(this.closeFileToolStripMenuItem_Click);
-            // 
-            // toolStripSeparator4
-            // 
-            this.toolStripSeparator4.Name = "toolStripSeparator4";
-            this.toolStripSeparator4.Size = new System.Drawing.Size(230, 6);
-            // 
-            // quitToolStripMenuItem
-            // 
-            this.quitToolStripMenuItem.Image = global::ODEditor.Properties.Resources._305_Close_16x16_72;
-            this.quitToolStripMenuItem.Name = "quitToolStripMenuItem";
-            this.quitToolStripMenuItem.Size = new System.Drawing.Size(233, 22);
-            this.quitToolStripMenuItem.Text = "Quit";
-            this.quitToolStripMenuItem.Click += new System.EventHandler(this.quitToolStripMenuItem_Click);
-            // 
-            // insertToolStripMenuItem
-            // 
-            this.insertToolStripMenuItem.Name = "insertToolStripMenuItem";
-            this.insertToolStripMenuItem.Size = new System.Drawing.Size(85, 20);
-            this.insertToolStripMenuItem.Text = "Insert Profile";
-            // 
-            // reportsToolStripMenuItem
-            // 
-            this.reportsToolStripMenuItem.DropDownItems.AddRange(new System.Windows.Forms.ToolStripItem[] {
-            this.documentationToolStripMenuItem,
-            this.networkPDOToolStripMenuItem});
-            this.reportsToolStripMenuItem.Name = "reportsToolStripMenuItem";
-            this.reportsToolStripMenuItem.Size = new System.Drawing.Size(59, 20);
-            this.reportsToolStripMenuItem.Text = "Reports";
-            // 
-            // documentationToolStripMenuItem
-            // 
-            this.documentationToolStripMenuItem.Enabled = false;
-            this.documentationToolStripMenuItem.Image = global::ODEditor.Properties.Resources.ExporttoScript_9881;
-            this.documentationToolStripMenuItem.Name = "documentationToolStripMenuItem";
-            this.documentationToolStripMenuItem.Size = new System.Drawing.Size(157, 22);
-            this.documentationToolStripMenuItem.Text = "Documentation";
-            this.documentationToolStripMenuItem.Click += new System.EventHandler(this.documentationToolStripMenuItem_Click);
-            // 
-            // networkPDOToolStripMenuItem
-            // 
-            this.networkPDOToolStripMenuItem.Enabled = false;
-            this.networkPDOToolStripMenuItem.Image = global::ODEditor.Properties.Resources.ExporttoScript_9881;
-            this.networkPDOToolStripMenuItem.Name = "networkPDOToolStripMenuItem";
-            this.networkPDOToolStripMenuItem.Size = new System.Drawing.Size(157, 22);
-            this.networkPDOToolStripMenuItem.Text = "Network PDO";
-            this.networkPDOToolStripMenuItem.Click += new System.EventHandler(this.networkPDOToolStripMenuItem_Click);
-            // 
-            // tabControl1
-            // 
-            this.tabControl1.Alignment = System.Windows.Forms.TabAlignment.Left;
-            this.tabControl1.Dock = System.Windows.Forms.DockStyle.Fill;
-            this.tabControl1.DrawMode = System.Windows.Forms.TabDrawMode.OwnerDrawFixed;
-            this.tabControl1.ItemSize = new System.Drawing.Size(24, 120);
-            this.tabControl1.Location = new System.Drawing.Point(0, 24);
-            this.tabControl1.Multiline = true;
-            this.tabControl1.Name = "tabControl1";
-            this.tabControl1.SelectedIndex = 0;
-            this.tabControl1.Size = new System.Drawing.Size(1199, 737);
-            this.tabControl1.SizeMode = System.Windows.Forms.TabSizeMode.Fixed;
-            this.tabControl1.TabIndex = 2;
-            this.tabControl1.DrawItem += new System.Windows.Forms.DrawItemEventHandler(this.tabControl1_DrawItem);
-            this.tabControl1.ControlAdded += new System.Windows.Forms.ControlEventHandler(this.tabControl1_ControlsChanged);
-            this.tabControl1.ControlRemoved += new System.Windows.Forms.ControlEventHandler(this.tabControl1_Controlsremoved);
-            // 
-            // ODEditor_MainForm
-            // 
-            this.AutoScaleDimensions = new System.Drawing.SizeF(6F, 13F);
-            this.AutoScaleMode = System.Windows.Forms.AutoScaleMode.Font;
-            this.ClientSize = new System.Drawing.Size(1199, 761);
-            this.Controls.Add(this.tabControl1);
-            this.Controls.Add(this.menuStrip1);
-            this.Icon = ((System.Drawing.Icon)(resources.GetObject("$this.Icon")));
-            this.Name = "ODEditor_MainForm";
             this.Text = "Object Dictionary Editor ";
             this.FormClosing += new System.Windows.Forms.FormClosingEventHandler(this.ODEditor_MainForm_FormClosing);
             this.FormClosed += new System.Windows.Forms.FormClosedEventHandler(this.ODEditor_MainForm_FormClosed);
@@ -551,7 +278,6 @@
             this.ResumeLayout(false);
             this.PerformLayout();
 
->>>>>>> 59f573a1
         }
 
         #endregion
